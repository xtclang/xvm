package org.xvm.runtime;


import java.util.Collections;
import java.util.Map;

import java.util.concurrent.CompletableFuture;

import org.xvm.asm.ClassStructure;
import org.xvm.asm.Component;
import org.xvm.asm.Constant;
import org.xvm.asm.Constants.Access;
import org.xvm.asm.MethodStructure;
import org.xvm.asm.Op;

import org.xvm.asm.constants.StringConstant;
import org.xvm.asm.constants.IntConstant;

import org.xvm.runtime.ObjectHandle.ExceptionHandle;
import org.xvm.runtime.ObjectHandle.JavaLong;

import org.xvm.runtime.template.IndexSupport;
import org.xvm.runtime.template.xException;
import org.xvm.runtime.template.Function;
import org.xvm.runtime.template.Function.FullyBoundHandle;
import org.xvm.runtime.template.Ref.RefHandle;

import org.xvm.runtime.template.annotations.xFutureRef.FutureHandle;

import org.xvm.runtime.template.collections.xTuple;


/**
 * A call stack frame.
 *
 * @author gg 2017.02.15
 */
public class Frame
    {
    public final Adapter         f_adapter; // TEMPORARY
    public final Fiber           f_fiber;
    public final ServiceContext  f_context;      // same as f_fiber.f_context
    public final MethodStructure f_function;
    public final Op[]            f_aOp;          // the op-codes
    public final Constant[]      f_aconst;       // local constants
    public final ObjectHandle    f_hTarget;      // target
    public final ObjectHandle[]  f_ahVar;        // arguments/local var registers
    public final VarInfo[]       f_aInfo;        // optional info for var registers
    public final int             f_iReturn;      // an index for a single return value;
    // a negative value below RET_LOCAL indicates an
    // automatic tuple conversion into a (-i-1) register
    public final int[]           f_aiReturn;     // indexes for multiple return values
    public final Frame           f_framePrev;    // the caller's frame
    public final int             f_iPCPrev;      // the caller's PC (used only for async reporting)
    public final int             f_iId;          // the frame's id (used only for async reporting)
    public final int[]           f_anNextVar;
    // at index i, the "next available" var register for scope i

    public int m_iScope;       // current scope index (starts with 0)
    public int m_iGuard = -1;  // current guard index (-1 if none)
    public  int              m_iPC;          // the program counter
    public  Guard[]          m_aGuard;       // at index i, the guard for the guard index i
    public  ExceptionHandle  m_hException;   // an exception
    public  FullyBoundHandle m_hfnFinally;   // a "finally" method for the constructors
    public  Frame            m_frameNext;    // the next frame to call
    public  Continuation     m_continuation; // a function to call after this frame returns
    public  CallChain        m_chain;        // an invocation call chain
    public  int              m_nDepth;       // this frame's depth in the call chain
    private ObjectHandle     m_hFrameLocal;  // a "frame local" holding area

    // positive return values indicate a caller's frame register
    // negative value above RET_LOCAL indicate an automatic tuple conversion
    public final static int RET_LOCAL  = -65000;
    // an indicator for the "frame local single value"
    public final static int RET_UNUSED = -65001;  // an indicator for an "unused return value"
    public final static int RET_MULTI  = -65002;   // an indicator for "multiple return values"

    // the first of the multiple return into the "frame local"
    public final static int[] RET_FIRST_LOCAL = new int[] {RET_LOCAL};

<<<<<<< HEAD
    public final static Constant[] NO_CONSTS = new Constant[0];
=======
    public final static Constant[] NO_CONSTS = Constant.NO_CONSTS;
>>>>>>> 02b35d50

    public static final int VAR_STANDARD    = 0;
    public static final int VAR_DYNAMIC_REF = 1;
    public static final int VAR_WAITING     = 2;

    // construct a frame
    protected Frame(Frame framePrev, MethodStructure function,
            ObjectHandle hTarget, ObjectHandle[] ahVar, int iReturn, int[] aiReturn)
        {
        f_context = framePrev.f_context;
        f_iId = f_context.m_iFrameCounter++;
        f_fiber = framePrev.f_fiber;

        f_framePrev = framePrev;
        f_iPCPrev = framePrev.m_iPC;

        f_adapter = f_context.f_types.f_adapter;

        f_function = function;
        f_aOp      = function == null ? Op.STUB : function.getOps();
        f_aconst   = function == null ? NO_CONSTS : function.getLocalConstants();

        f_hTarget = hTarget;

        f_ahVar = ahVar;
        f_aInfo = new VarInfo[ahVar.length];

        int cScopes = function == null ? 1 : function.getMaxScopes();
        f_anNextVar = new int[cScopes];
        f_anNextVar[0] = function == null ? 0 : function.getParamCount();

        f_iReturn = iReturn;
        f_aiReturn = aiReturn;
        }

    // construct an initial (native) frame
    protected Frame(Fiber fiber, int iCallerPC, Op[] aopNative,
                    ObjectHandle[] ahVar, int iReturn, int[] aiReturn)
        {
        f_context = fiber.f_context;
        f_adapter = f_context.f_types.f_adapter;
        f_iId = f_context.m_iFrameCounter++;
        f_fiber = fiber;
        f_framePrev = null;
        f_iPCPrev = iCallerPC;
        f_function = null;
        f_aOp = aopNative;
        f_aconst = NO_CONSTS;       // TODO review

        f_hTarget = null;
        f_ahVar = ahVar;
        f_aInfo = new VarInfo[ahVar.length];

        f_anNextVar = null;

        f_iReturn = iReturn;
        f_aiReturn = aiReturn;
        }

    // a convenience method
    public int call(Frame frameNext)
        {
        m_frameNext = frameNext;
        return Op.R_CALL;
        }

    // a convenience method; ahVar - prepared variables
    public int call1(MethodStructure method, ObjectHandle hTarget, ObjectHandle[] ahVar, int iReturn)
        {
        m_frameNext = f_context.createFrame1(this, method, hTarget, ahVar, iReturn);
        return Op.R_CALL;
        }

    // a convenience method
    public int callN(MethodStructure method, ObjectHandle hTarget, ObjectHandle[] ahVar, int[] aiReturn)
        {
        m_frameNext = f_context.createFrameN(this, method, hTarget, ahVar, aiReturn);
        return Op.R_CALL;
        }

    // a convenience method; ahVar - prepared variables
    public int invoke1(CallChain chain, int nDepth, ObjectHandle hTarget, ObjectHandle[] ahVar, int iReturn)
        {
        Frame frameNext = m_frameNext = f_context.createFrame1(this,
                chain.getMethod(nDepth), hTarget, ahVar, iReturn);
        frameNext.m_chain = chain;
        frameNext.m_nDepth = nDepth;
        return Op.R_CALL;
        }

    // a convenience method
    public int invokeN(CallChain chain, int nDepth, ObjectHandle hTarget, ObjectHandle[] ahVar, int[] aiReturn)
        {
        Frame frameNext = m_frameNext = f_context.createFrameN(this,
                chain.getMethod(nDepth), hTarget, ahVar, aiReturn);
        frameNext.m_chain = chain;
        frameNext.m_nDepth = nDepth;
        return Op.R_CALL;
        }

    // start the specified guard as a "current" one
    public void pushGuard(Guard guard)
        {
        Guard[] aGuard = m_aGuard;
        if (aGuard == null)
            {
            aGuard = m_aGuard = new Guard[f_anNextVar.length]; // # of scopes
            }
        aGuard[++m_iGuard] = guard;
        }

    // drop the top-most guard
    public void popGuard()
        {
        m_aGuard[m_iGuard--] = null;
        }

    // find a first matching guard; unwind the scope and initialize the next var with the exception
    // return the PC of the catch or the R_EXCEPTION value
    protected int findGuard(ExceptionHandle hException)
        {
        Guard[] aGuard = m_aGuard;
        if (aGuard != null)
            {
            for (int iGuard = m_iGuard; iGuard >= 0; iGuard--)
                {
                Guard guard = aGuard[iGuard];

                int iPC = guard.handle(this, hException, iGuard);
                if (iPC >= 0)
                    {
                    return iPC;
                    }
                }
            }
        return Op.R_EXCEPTION;
        }

    // return one of the pre-defined arguments
    public ObjectHandle getPredefinedArgument(int nArgId)
        {
        switch (nArgId)
            {
            case Op.A_LOCAL:
                return m_hFrameLocal;

            case Op.A_SUPER:
                ObjectHandle hThis = f_hTarget;
                if (hThis == null)
                    {
                    throw new IllegalStateException();
                    }
                return Function.makeHandle(m_chain, m_nDepth).bind(0, f_hTarget);

            case Op.A_TARGET: // same as this:private; never used
                if (f_hTarget == null)
                    {
                    throw new IllegalStateException();
                    }
                return f_hTarget;

            case Op.A_PUBLIC:
                if (f_hTarget == null)
                    {
                    throw new IllegalStateException();
                    }
                return f_hTarget.f_clazz.ensureAccess(f_hTarget, Access.PUBLIC);

            case Op.A_PROTECTED:
                if (f_hTarget == null)
                    {
                    throw new IllegalStateException();
                    }
                return f_hTarget.f_clazz.ensureAccess(f_hTarget, Access.PROTECTED);

            case Op.A_PRIVATE:
                if (f_hTarget == null)
                    {
                    throw new IllegalStateException();
                    }
                return f_hTarget.f_clazz.ensureAccess(f_hTarget, Access.PRIVATE);

            case Op.A_STRUCT:
                if (f_hTarget == null)
                    {
                    throw new IllegalStateException();
                    }
                return f_hTarget.f_clazz.ensureAccess(f_hTarget, Access.STRUCT);

            case Op.A_TYPE:
                if (f_hTarget == null)
                    {
                    throw new IllegalStateException();
                    }

            case Op.A_FRAME:
                throw new UnsupportedOperationException("TODO");

            case Op.A_MODULE:
                return f_context.f_container.getModule();

            case Op.A_SERVICE:
                return ServiceContext.getCurrentContext().m_hService;

            default:
                throw new IllegalStateException("Invalid argument" + nArgId);
            }
        }

    // create a new "current" scope
    public int enterScope()
        {
        int[] anNextVar = f_anNextVar;

        int iScope = ++m_iScope;

        anNextVar[iScope] = anNextVar[iScope-1];

        return iScope;
        }

    // exit the current scope and clear all the var info
    public void exitScope()
        {
        int iScope = m_iScope--;

        int iVarFrom = f_anNextVar[iScope - 1];
        int iVarTo   = f_anNextVar[iScope] - 1;

        for (int i = iVarFrom; i <= iVarTo; i++)
            {
            VarInfo info = f_aInfo[i];

            if (info != null)
                {
                info.release();

                f_aInfo[i] = null;
                f_ahVar[i] = null;
                }
            }
        }

    // clear the var info for all scopes above the specified one
    public void clearAllScopes(int iScope)
        {
        int iVarFrom = f_anNextVar[iScope];
        int iVarTo   = f_ahVar.length - 1;

        for (int i = iVarFrom; i <= iVarTo; i++)
            {
            VarInfo info = f_aInfo[i];

            if (info != null)
                {
                info.release();

                f_aInfo[i] = null;
                f_ahVar[i] = null;
                }
            }
        }

    // return "private:this"
    public ObjectHandle getThis()
        {
        assert f_hTarget != null;
        return f_hTarget;
        }

    public Map<String, Type> getActualTypes()
        {
        if (f_hTarget == null)
            {
            // TODO: do we need to collect formal type parameters for a function?
            return Collections.EMPTY_MAP;
            }
        return f_hTarget.f_clazz.f_mapGenericActual;
        }

    public ObjectHandle getFrameLocal()
        {
        return m_hFrameLocal;
        }

    // return R_NEXT, R_EXCEPTION or R_BLOCK (only if hValue is a FutureRef)
    public int assignValue(int nVar, ObjectHandle hValue)
        {
        if (nVar >= 0)
            {
            VarInfo info = f_aInfo[nVar];

            switch (info.m_nStyle)
                {
                case VAR_STANDARD:
                    if (hValue instanceof FutureHandle)
                        {
                        if (info.f_clazz == hValue.f_clazz)
                            {
                            // TODO: allow hValue to be a subclass?
                            // this can only be a trivial assignment, for example:
                            // @Future Int i1;
                            // @Future Int i2 = i1;
                            break;
                            }

                        FutureHandle hFuture = (FutureHandle) hValue;
                        if (hFuture.isDone())
                            {
                            try
                                {
                                hValue = hFuture.get();
                                }
                            catch (ExceptionHandle.WrapperException e)
                                {
                                return raiseException(e);
                                }
                            }
                        else
                            {
                            // mark the register as "waiting for a result",
                            // blocking the next op-code from being executed
                            // and add a notification
                            CompletableFuture<ObjectHandle> cf = hFuture.m_future;
                            if (cf == null)
                                {
                                // since this ref can only be changed by this service,
                                // we can safely add a completable future now
                                cf = hFuture.m_future = new CompletableFuture();
                                }
                            cf.whenComplete((r, x) -> f_fiber.m_fResponded = true);

                            f_ahVar[nVar] = hFuture;
                            info.m_nStyle = VAR_WAITING;
                            return Op.R_BLOCK;
                            }
                        }
                    break;

                case VAR_DYNAMIC_REF:
                    {
                    ExceptionHandle hException = ((RefHandle) f_ahVar[nVar]).set(hValue);
                    return hException == null ? Op.R_NEXT : raiseException(hException);
                    }

                default:
                    throw new IllegalStateException();
                }

            f_ahVar[nVar] = hValue;
            return Op.R_NEXT;
            }

        switch (nVar)
            {
            case RET_UNUSED:
                return Op.R_NEXT;

            case RET_LOCAL:
                m_hFrameLocal = hValue;
                return Op.R_NEXT;

            default:
                throw new IllegalArgumentException("nVar=" + nVar);
            }
        }

    // specialization of assignValue() that takes up to two return values
    // return R_NEXT, R_EXCEPTION or R_BLOCK (only if any of the values is a FutureRef)
    public int assignValues(int[] anVar, ObjectHandle hValue1, ObjectHandle hValue2)
        {
        int c = anVar.length;
        if (c == 0)
            {
            return Op.R_NEXT;
            }

        int iResult1 = assignValue(anVar[0], hValue1);
        if (iResult1 == Op.R_EXCEPTION || c == 1 || hValue2 == null)
            {
            return iResult1;
            }

        if (iResult1 == Op.R_BLOCK)
            {
            int iResult2 = assignValue(anVar[1], hValue2);
            return iResult2 == Op.R_EXCEPTION ? Op.R_EXCEPTION : Op.R_BLOCK;
            }

        return assignValue(anVar[1], hValue2);
        }

    // return R_RETURN, R_RETURN_EXCEPTION or R_BLOCK_RETURN
    public int returnValue(int iReturn, int iArg)
        {
        assert iReturn >= 0 || iReturn == RET_LOCAL;

        int iResult = f_framePrev.assignValue(iReturn, getReturnValue(iArg));
        switch (iResult)
            {
            case Op.R_EXCEPTION:
                return Op.R_RETURN_EXCEPTION;

            case Op.R_BLOCK:
                return Op.R_BLOCK_RETURN;

            case Op.R_NEXT:
                return Op.R_RETURN;

            default:
                throw new IllegalArgumentException("iResult=" + iResult);
            }
        }

    // return R_RETURN, R_RETURN_EXCEPTION or R_BLOCK_RETURN
    public int returnTuple(int iReturn, int[] aiArg)
        {
        assert iReturn >= 0;

        int c = aiArg.length;
        ObjectHandle[] ahValue = new ObjectHandle[c];
        for (int i = 0; i < c; i++)
            {
            ahValue[i] = getReturnValue(aiArg[i]);
            }

        TypeComposition clazz = f_framePrev.getVarInfo(iReturn).f_clazz;
        int iResult = f_framePrev.assignValue(iReturn, xTuple.makeHandle(clazz, ahValue));
        switch (iResult)
            {
            case Op.R_EXCEPTION:
                return Op.R_RETURN_EXCEPTION;

            case Op.R_BLOCK:
                return Op.R_BLOCK_RETURN;

            case Op.R_NEXT:
                return Op.R_RETURN;

            default:
                throw new IllegalArgumentException("iResult=" + iResult);
            }
        }

    // return R_EXCEPTION
    public int raiseException(ExceptionHandle.WrapperException e)
        {
        return raiseException(e.getExceptionHandle());
        }

    // return R_EXCEPTION
    public int raiseException(ExceptionHandle hException)
        {
        m_hException = hException;
        return Op.R_EXCEPTION;
        }

    private ObjectHandle getReturnValue(int iArg)
        {
        return iArg >= 0
                ? f_ahVar[iArg]
                : iArg <= Op.CONSTANT_OFFSET
                        ? getConstant(iArg)
                        : getPredefinedArgument(iArg);

        }

    private ObjectHandle getConstant(int iArg)
        {
        return f_context.f_heapGlobal.ensureConstHandle(this, Op.CONSTANT_OFFSET - iArg);
        }

    public int checkWaitingRegisters()
        {
        ExceptionHandle hException = null;

        VarInfo[] aInfo = f_aInfo;
        for (int i = 0, c = aInfo.length; i < c; i++)
            {
            VarInfo info = aInfo[i];

            if (info != null && info.m_nStyle == VAR_WAITING)
                {
                FutureHandle hFuture = (FutureHandle) f_ahVar[i];
                if (hFuture.isDone())
                    {
                    try
                        {
                        f_ahVar[i] = hFuture.get();
                        }
                    catch (ExceptionHandle.WrapperException e)
                        {
                        // use just the last exception
                        hException = e.getExceptionHandle();
                        }
                    info.m_nStyle = VAR_STANDARD;
                    }
                else
                    {
                    return Op.R_BLOCK;
                    }
                }
            }

        return hException == null ? Op.R_NEXT : raiseException(hException);
        }

    // return the class of the specified argument
    public TypeComposition getArgumentClass(int iArg)
        {
<<<<<<< HEAD
        return iArg >= 0 ? getVarInfo(iArg).f_clazz :
            f_context.f_heapGlobal.getConstTemplate(-iArg).f_clazzCanonical;          // TODO review iArg
=======
        return iArg >= 0
                ? getVarInfo(iArg).f_clazz
                : f_context.f_heapGlobal.getConstTemplate(Op.CONSTANT_OFFSET - iArg).f_clazzCanonical;
>>>>>>> 02b35d50
        }

    // return the ObjectHandle, or null if the value is "pending future", or
    // throw if the async assignment has failed
    public ObjectHandle getArgument(int iArg)
                throws ExceptionHandle.WrapperException
        {
        if (iArg >= 0)
            {
            VarInfo info = f_aInfo[iArg];
            ObjectHandle hValue = f_ahVar[iArg];

            if (hValue == null)
                {
                throw xException.makeHandle("Unassigned value").getException();
                }

            if (info != null && info.m_nStyle == VAR_DYNAMIC_REF)
                {
                hValue = ((RefHandle) hValue).get();

                if (hValue == null)
                    {
                    info.m_nStyle = VAR_WAITING;
                    }
                }

            return hValue;
            }

        return iArg <= Op.CONSTANT_OFFSET
                ? getConstant(iArg)
                : getPredefinedArgument(iArg);
        }

    // return the ObjectHandle[] or null if the value is "pending future", or
    // throw if the async assignment has failed
    public ObjectHandle[] getArguments(int[] aiArg, int cVars)
                throws ExceptionHandle.WrapperException
        {
        int cArgs = aiArg.length;

        assert cArgs <= cVars;

        ObjectHandle[] ahArg = new ObjectHandle[cVars];

        for (int i = 0, c = cArgs; i < c; i++)
            {
            ObjectHandle hArg = getArgument(aiArg[i]);
            if (hArg == null)
                {
                return null;
                }

            ahArg[i] = hArg;
            }

        return ahArg;
        }

    // return a non-negative value or -1 if the value is "pending future", or
    // throw if the async assignment has failed
    public long getIndex(int iArg)
            throws ExceptionHandle.WrapperException
        {
        long lIndex;
        if (iArg >= 0)
            {
            JavaLong hLong = (JavaLong) getArgument(iArg);
            if (hLong == null)
                {
                return -1l;
                }
            lIndex = hLong.m_lValue;
            }
        else
            {
            IntConstant constant = (IntConstant) f_context.f_pool.getConstant(-iArg);
            lIndex = constant.getValue().getLong();
            }

        if (lIndex < 0)
            {
            throw IndexSupport.outOfRange(lIndex, 0).getException();
            }
        return lIndex;
        }

    // Note: this method increments up the "nextVar" index
    public void introduceVar(TypeComposition clz, String sName, int nStyle, ObjectHandle hValue)
        {
        int nVar = f_anNextVar[m_iScope]++;

        f_aInfo[nVar] = new VarInfo(clz, sName, nStyle);

        if (hValue != null)
            {
            f_ahVar[nVar] = hValue;
            }
        }

    public VarInfo getVarInfo(int nVar)
        {
        VarInfo info = f_aInfo[nVar];
        if (info == null)
            {
            int cArgs = f_function.getParamCount();
            String sName = "<arg " + nVar + ">";

            if (nVar >= cArgs)
                {
                throw new IllegalStateException("Variable " + nVar + " ouf of scope " + f_function);
                }

            info = f_aInfo[nVar] = new VarInfo(f_ahVar[nVar].f_clazz, sName, VAR_STANDARD);
            }
        return info;
        }

    // construct-finally support
    public void chainFinalizer(FullyBoundHandle hFinalizer)
        {
        if (hFinalizer != null)
            {
            Frame frameTop = this;
            while (frameTop.m_hfnFinally == null)
                {
                frameTop = frameTop.f_framePrev;
                }
            frameTop.m_hfnFinally = hFinalizer.chain(frameTop.m_hfnFinally);
            }
        }

    public void setContinuation(Continuation continuation)
        {
        if (m_continuation == null)
            {
            m_continuation = continuation;
            }
        else
            {
            Continuation[] holder = new Continuation[] {m_continuation};

            // inject the new continuation before the existing one;
            // if the previous continuation causes another call (R_CALL) and the callee has another
            // another continuation then we need to make sure to repeat the injection, proceeding
            // to the provided continuation only when the previous one returns normally (R_NEXT)
            m_continuation = new Continuation()
                {
                public int proceed(Frame frameCaller)
                    {
                    switch (holder[0].proceed(frameCaller))
                        {
                        case Op.R_NEXT:
                            return continuation.proceed(frameCaller);

                        case Op.R_CALL:
                            Frame frameNext = frameCaller.m_frameNext;
                            Continuation contNext = frameNext.m_continuation;

                            if (contNext == null)
                                {
                                frameNext.m_continuation = continuation;
                                }
                            else
                                {
                                holder[0] = contNext;
                                frameNext.m_continuation = this;
                                }
                            return Op.R_CALL;

                        case Op.R_EXCEPTION:
                            assert frameCaller.m_hException != null;
                            return Op.R_EXCEPTION;

                        default:
                            throw new IllegalStateException();
                        }
                    }
                };
            }
        }

    // temporary
    public String getStackTrace()
        {
        StringBuilder sb = new StringBuilder();
        Frame frame = this;
        Fiber fiber = frame.f_fiber;
        int iPC = m_iPC;

        if (f_fiber.getStatus() != Fiber.FiberStatus.Running)
            {
            // the exception was caused by the previous op-code
            iPC--;
            }

        while (true)
            {
            sb.append("\n  - ")
              .append(formatFrameDetails(f_context, frame.f_function, iPC, frame.f_aOp));

            iPC = frame.f_iPCPrev;
            frame = frame.f_framePrev;
            if (frame == null)
                {
                Fiber fiberCaller = fiber.f_fiberCaller;
                if (fiberCaller == null)
                    {
                    break;
                    }

                frame = fiberCaller.m_frame;

                sb.append("\n    =========");

                if (frame == null || frame.f_iId != fiber.f_iCallerId)
                    {
                    // the caller's fiber has moved away from the calling frame;
                    // simply show the calling function
                    MethodStructure fnCaller = fiber.f_fnCaller;
                    sb.append("\n  ")
                      .append(formatFrameDetails(fiberCaller.f_context, fnCaller,
                              iPC, fnCaller.getOps()));
                    break;
                    }
                fiber = fiberCaller;
                }
            }

        sb.append('\n');

        return sb.toString();
        }

    protected static String formatFrameDetails(ServiceContext ctx, MethodStructure function,
                                               int iPC, Op[] aOp)
        {
        StringBuilder sb = new StringBuilder("Frame: ");

        if (function == null)
            {
            sb.append('<').append(ctx.f_sName).append('>');
            }
        else
            {
            Component container = function.getParent().getParent();

            sb.append(container.getName())
                    .append('.')
                    .append(function.getName());

            while (!(container instanceof ClassStructure))
                {
                container = container.getParent();
                sb.insert(0, container.getName() + '.');
                }
            }

        if (iPC >= 0)
            {
            sb.append(" (iPC=").append(iPC)
              .append(", op=").append(aOp[iPC].getClass().getSimpleName())
              .append(')');
            }

        return sb.toString();
        }

    @Override
    public String toString()
        {
        return formatFrameDetails(f_context, f_function, -1, null);
        }

    // try-catch support
    public abstract static class Guard
        {
        protected final int f_nStartAddress;
        protected final int f_nScope;

        protected Guard(int nStartAddress, int nScope)
            {
            f_nStartAddress = nStartAddress;
            f_nScope = nScope;
            }

        abstract public int handle(Frame frame, ExceptionHandle hException, int iGuard);

        // drop down to the scope of the exception handler;
        // implicit "enter" with an exception variable introduction
        public void introduceException(Frame frame, int iGuard, ExceptionHandle hException, String sVarName)
            {
            int nScope = f_nScope;

            frame.clearAllScopes(nScope - 1);

            frame.m_iScope = nScope;
            frame.m_iGuard = iGuard - 1;

            frame.f_anNextVar[nScope] = frame.f_anNextVar[nScope - 1];

            frame.introduceVar(hException.f_clazz, sVarName, VAR_STANDARD, hException);

            frame.m_hException = null;
            }
        }

    public static class AllGuard
            extends Guard
        {
        protected final int f_nFinallyRelAddress;

        public AllGuard(int nStartAddress, int nScope, int nFinallyRelAddress)
            {
            super(nStartAddress, nScope);

            f_nFinallyRelAddress = nFinallyRelAddress;
            }

        public int handle(Frame frame, ExceptionHandle hException, int iGuard)
            {
            introduceException(frame, iGuard, hException, null);

            return f_nStartAddress + f_nFinallyRelAddress;
            }
        }

    public static class MultiGuard
            extends Guard
        {
        protected final int[] f_anClassConstId;
        protected final int[] f_anNameConstId;
        protected final int[] f_anCatchRelAddress;

        public MultiGuard(int nStartAddress, int nScope, int[] anClassConstId,
                          int[] anNameConstId, int[] anCatchAddress)
            {
            super(nStartAddress, nScope);

            f_anClassConstId = anClassConstId;
            f_anNameConstId = anNameConstId;
            f_anCatchRelAddress = anCatchAddress;
            }

        public int handle(Frame frame, ExceptionHandle hException, int iGuard)
            {
            ServiceContext context = frame.f_context;
            TypeComposition clzException = hException.f_clazz;

            for (int iCatch = 0, c = f_anClassConstId.length; iCatch < c; iCatch++)
                {
                TypeComposition clzCatch = context.f_types.
                        ensureComposition(f_anClassConstId[iCatch], frame.getActualTypes());
                if (clzException.isA(clzCatch))
                    {
                    StringConstant constVarName = (StringConstant)
                            context.f_pool.getConstant(f_anNameConstId[iCatch]);

                    introduceException(frame, iGuard, hException, constVarName.getValue());

                    return f_nStartAddress + f_anCatchRelAddress[iCatch];
                    }
                }
            return Op.R_EXCEPTION;
            }
        }

    // variable into (support for Refs and debugger)
    public static class VarInfo
        {
        public final TypeComposition f_clazz;
        public final String f_sVarName;
        public int m_nStyle; // one of the VAR_* values
        public RefHandle m_ref; // an "active" reference to this register

        public VarInfo(TypeComposition clazz, String sName, int nStyle)
            {
            f_clazz = clazz;
            f_sVarName = sName;
            m_nStyle = nStyle;
            }

        // this VarInfo goes out of scope
        public void release()
            {
            if (m_ref != null)
                {
                m_ref.dereference();
                }
            }
        }

    public interface Continuation
        {
        // @param frame  the frame which has just "returned"
        // return either R_NEXT, R_CALL or R_EXCEPTION
        int proceed(Frame frameCaller);
        }
    }<|MERGE_RESOLUTION|>--- conflicted
+++ resolved
@@ -78,11 +78,7 @@
     // the first of the multiple return into the "frame local"
     public final static int[] RET_FIRST_LOCAL = new int[] {RET_LOCAL};
 
-<<<<<<< HEAD
-    public final static Constant[] NO_CONSTS = new Constant[0];
-=======
     public final static Constant[] NO_CONSTS = Constant.NO_CONSTS;
->>>>>>> 02b35d50
 
     public static final int VAR_STANDARD    = 0;
     public static final int VAR_DYNAMIC_REF = 1;
@@ -593,14 +589,9 @@
     // return the class of the specified argument
     public TypeComposition getArgumentClass(int iArg)
         {
-<<<<<<< HEAD
-        return iArg >= 0 ? getVarInfo(iArg).f_clazz :
-            f_context.f_heapGlobal.getConstTemplate(-iArg).f_clazzCanonical;          // TODO review iArg
-=======
         return iArg >= 0
                 ? getVarInfo(iArg).f_clazz
                 : f_context.f_heapGlobal.getConstTemplate(Op.CONSTANT_OFFSET - iArg).f_clazzCanonical;
->>>>>>> 02b35d50
         }
 
     // return the ObjectHandle, or null if the value is "pending future", or
