package org.xvm.compiler.ast;


import java.lang.reflect.Field;

import java.util.ArrayList;
import java.util.List;

import org.xvm.asm.ClassStructure;
import org.xvm.asm.Component;
import org.xvm.asm.ConstantPool;
import org.xvm.asm.Constants.Access;
import org.xvm.asm.ErrorListener;
import org.xvm.asm.MethodStructure;
import org.xvm.asm.MethodStructure.Code;
import org.xvm.asm.Op;
import org.xvm.asm.Argument;
import org.xvm.asm.Register;
import org.xvm.asm.Version;

import org.xvm.asm.constants.ConditionalConstant;
import org.xvm.asm.constants.IdentityConstant;
import org.xvm.asm.constants.MethodConstant;
import org.xvm.asm.constants.PropertyConstant;
import org.xvm.asm.constants.PropertyInfo;
import org.xvm.asm.constants.SignatureConstant;
import org.xvm.asm.constants.TypeConstant;
import org.xvm.asm.constants.TypeInfo;

import org.xvm.asm.op.Call_00;
import org.xvm.asm.op.Call_01;
import org.xvm.asm.op.Call_0N;
import org.xvm.asm.op.Call_10;
import org.xvm.asm.op.Call_11;
import org.xvm.asm.op.Call_1N;
import org.xvm.asm.op.Call_N0;
import org.xvm.asm.op.Call_N1;
import org.xvm.asm.op.Call_NN;
import org.xvm.asm.op.Construct_0;
import org.xvm.asm.op.Construct_1;
import org.xvm.asm.op.Construct_N;
import org.xvm.asm.op.FBind;
import org.xvm.asm.op.Invoke_00;
import org.xvm.asm.op.Invoke_01;
import org.xvm.asm.op.Invoke_0N;
import org.xvm.asm.op.Invoke_10;
import org.xvm.asm.op.Invoke_11;
import org.xvm.asm.op.Invoke_1N;
import org.xvm.asm.op.Invoke_N0;
import org.xvm.asm.op.Invoke_N1;
import org.xvm.asm.op.Invoke_NN;
import org.xvm.asm.op.MBind;

import org.xvm.compiler.Compiler;
import org.xvm.compiler.Token;

import org.xvm.compiler.ast.Statement.Context;

import org.xvm.util.Severity;


/**
 * Invocation expression represents calling a method or function. An oversimplification of the
 * model is as follows:
 * <ul>
 * <li><i>"Binding a method"</i>: Reference + Method = Function</li>
 * <li><i>"Binding parameters" (aka currying)</i>: Function + Argument(s) = Function'</li>
 * <li><i>"Calling a function"</i>: Function + () = Return Value(s)</li>
 * </ul>
 * <p/>
 * Most of the time, this is all accomplished in a single syntactic step, but not always:
 * <p/>
 * <pre><code>
 *   // bind target "list" to method "add", bind argument, call function
 *   list.add(item);
 *
 *   // on "List" type, find "add" method with one parameter (four alternatives shown)
 *   Method m = List.&add(?);
 *   Method m = List.&add(&lt;List.ElementType&gt;?);
 *   Method m = List.add(?);
 *   Method m = List.add(&lt;List.ElementType&gt;?);
 *
 *    // bind target "list" to method "add", bind argument
 *   function void () fn = list.&add(item);
 *
 *   // call the function held in "fn"
 *   fn();
 * </code></pre>
 * <p/>
 * There are op codes for:
 * <ul>
 * <li>Binding a method to its target reference to create a function;</li>
 * <li>Binding any subset (including all) parameters of a function to create a new function;</li>
 * <li>Calling a function (16 different ops, including short forms for calling functions whose
 *     parameters have been bound vs. functions that still have unbound parameters);</li>
 * <li>Invoking a method using a target reference (16 different ops);</li>
 * <li>Instantiating a new object and invoking its constructor (16 different ops); and</li>
 * <li>Invoking another constructor from within a constructor (4 different ops);</li>
 * </ul>
 * <p/>
 * Each of these operations is type safe, requiring a provably correct target reference, arguments,
 * and destinations for each of the return values.
 * <p/>
 * <pre><code>
 *                                            bind    bind
 *   description                              target  args    call    result
 *   ---------------------------------------  ------  ------  ------  ------------------------------
 *   obtain reference to method or function                           method or function
 *   function invocation                                      X       result of call
 *   binding function parameters / currying           X               function from a function
 *   function invocation                              X       X       result of call
 *   method binding                           X                       function from a method name
 *   method invocation                        X               X       result of call
 *   method and parameter binding             X       X               function from a method name
 *   method invocation                        X       X       X       result of call
 * </code></pre>
 * <p/>
 * The implementation is specialized when the method or function <b>name</b> is provided. The
 * invocation expression knows this situation exists because its {@link #expr} refers to a {@link
 * NameExpression}. The responsibilities of the InvocationExpression are expanded as follows:
 * <ul>
 * <li>The {@link #expr} itself is <b>NOT</b> asked to validate! All of the information that it
 *     contains is instead validated by and used by the InvocationExpression directly.</li>
 * <li>The NameExpression's own {@link NameExpression#left left} expression (if any) represents
 *     the class/type within which -- or reference on which -- the method or function will be
 *     found; a lack of a left expression implies a possible "this." for non-static code contexts,
 *     and the current name-resolution {@link Context} for both non-static and static code
 *     contexts.</li>
 * <li>The NameExpression's purpose in this case is to provide information to the
 *     InvocationExpression so that it can locate the correct method or function. In addition to
 *     the context and the name, there are optional "redundant returns" on the NameExpression in
 *     {@link NameExpression#params params}. The InvocationExpression must validate these, and for
 *     each redundant return type provided, it must ensure that any method/function that it selects
 *     matches that redundant return.</li>
 * <li>Lastly, the NameExpression includes a no-de-reference indicator, {@link
 *     NameExpression#isSuppressDeref() isSuppressDeref()}, which tells the InvocationExpression
 *     not to perform the "call" portion itself, but rather to yield the method or function
 *     reference as a result. This information may overlap with information that the
 *     InvocationExpression has from its own method arguments, if any is a NonBindingExpression,
 *     since that also indicates that the InvocationExpression must not perform the "call", but
 *     rather yields a method or function reference as its result.</li>
 * <li>...</li>
 * </ul>
 * <p/>
 * The rules for determining the method or function to call when the name is provided:
 * <ol>
 * <li>Validate the (optional) left expression, and all of the (optional) redundant return type
 *     {@link NameExpression#params params} expressions of the NameExpression.</li>
 * <li>Determine whether the search will include methods, functions, or both. Functions are included
 *     if (i) there is no left, or (ii) the left is identity-mode. Methods are included if (i) there
 *     is a left, (ii) there is no left and the context is not static, or (iii) the call itself is
 *     suppressed and no arguments are bound (i.e. no "this" is required to bind the method).</li>
 * <li>If the name has a {@code left} expression, that expression provides the scope to search for
 *     a matching method/function. If the left expression is itself a NameExpression, then the scope
 *     may actually refer to two separate types, because the NameExpression may indicate both (i)
 *     identity mode and (ii) reference mode. In this case, the identity mode is treated as a
 *     first scope, and the reference mode is treated as a second scope.</li>
 * <li>If the name does not have a {@code left} expression, then walk up the AST parent node chain
 *     looking for a registered name, i.e. a local variable of that name, stopping once the
 *     containing method/function (but <b>not</b> a lambda, since it has a permeable barrier to
 *     enable local variable capture) is reached. If a match is found, then that is the function to
 *     use, and it is an error if the type of that variable is not a function, or a reference that
 *     has an @Auto conversion to a function. (Done.)</li>
 * <li>Otherwise, for a name without a {@code left} expression (which provides its scope),
 *     determine the sequence of scopes that will be searched for matching methods/functions. For
 *     example, the point from which the call is occurring could be inside a (i) lambda, inside a
 *     (ii) method, inside a (iii) property, inside a (iv) child class, inside a (v) static child
 *     class, inside a (vi) top level class, inside a (vii) package, inside a (viii) module; in this
 *     example, scope (i) is searched first for any matching methods and functions, then scope (ii),
 *     then scope (ii), (iii), (iv), and (v). Because scope (v) is a static child, when scope (vi)
 *     is searched, it is only searched for functions, <i>unless</i> the InvocationExpression is
 *     <b>not</b> performing a "call" (i.e. no "this" is required), in which case methods are
 *     included. The package and module are omitted from the search; we do not venture past the
 *     top level class barrier in the search.</li>
 * <li>Starting at the first scope, check for a property of that name; if one exists, treat it using
 *     the rules from step 4 above: If a match is found, then that is the method/function to use,
 *     and it is an error if the type of that property/constant is not a method, a function, or a
 *     reference that has an @Auto conversion to a method or function. (Done.)</li>
 * <li>Otherwise, find the methods/functions that match the above criteria, as follows:
 *     (i) including only method and/or functions as appropriate; (ii) matching the name; (iii) for
 *     each named argument, having a matching parameter name on the method/function; (iv) after
 *     accounting for named arguments, having at least as many parameters as the number of provided
 *     arguments, and no more <i>required</i> parameters than the number of provided arguments; (v)
 *     having each argument from steps (iii) and (iv) be isA() or @Auto convertible to the type of
 *     each corresponding parameter; and (vi) matching (i.e. isA()) any specified redundant return
 *     types.</li>
 * <li>If no methods or functions match from steps 6 &amp; 7, then repeat at the next outer scope.
 *     If there are no more outer scopes, then it is an error. (Done.)</li>
 * <li>If one method match from steps 6 &amp; 7, then that method is selected. (Done.)</li>
 * <li>If multiple methods/functions match from steps 6 &amp; 7, then the <i>best</i> one must be
 *     selected. First, the algorithm from {@link TypeConstant#selectBest(SignatureConstant[])} is
 *     used. If that algorithm results in a single selection, then that single selection is used.
 *     Otherwise, the redundant return types are used as a tie breaker; if that results in a single
 *     selection, then that single selection is used. Otherwise, the ambiguity is an error.
 *     (Done.)</li>
 * </ol>
 * <p/>
 * The "construct" name (which is actually a keyword) indicates a simplified set of rules;
 * specifically:
 * <ul>
 * <li>It requires the name to either (i) have no <i>left</i>, or (ii) have a <i>left</i> that is
 *     itself a NameExpression in identity-mode;</li>
 * <li>Only the constructors are searched; the name cannot specify a variable or a property;</li>
 * <li>There cannot / must not be any redundant returns, so any associated rules are ignored.</li>
 * </ul>
 * <p/>
 * Deferred implementation items:
 * <ul><li>TODO default parameter values
 * </li><li>TODO named parameters
 * </li></ul>
 */
public class InvocationExpression
        extends Expression
    {
    // ----- constructors --------------------------------------------------------------------------

    public InvocationExpression(Expression expr, List<Expression> args, long lEndPos)
        {
        this.expr    = expr;
        this.args    = args;
        this.lEndPos = lEndPos;
        }


    // ----- accessors -----------------------------------------------------------------------------

    @Override
    public boolean validateCondition(ErrorListener errs)
        {
        return expr instanceof NameExpression
                && ((NameExpression) expr).getName().equals("versionMatches")
                && args.size() == 1
                && args.get(0) instanceof VersionExpression
                && ((NameExpression) expr).getLeftExpression() != null
                && ((NameExpression) expr).isOnlyNames()
                || super.validateCondition(errs);
        }

    @Override
    public ConditionalConstant toConditionalConstant()
        {
        if (validateCondition(null))
            {
            // build the qualified module name
            StringBuilder sb    = new StringBuilder();
            List<Token>   names = ((NameExpression) expr).getNameTokens();
            for (int i = 0, c = names.size() - 1; i < c; ++i)
                {
                if (i > 0)
                    {
                    sb.append('.');
                    }
                sb.append(names.get(i).getValueText());
                }

            ConstantPool pool    = pool();
            String       sModule = sb.toString();
            Version      version = ((VersionExpression) args.get(0)).getVersion();
            return pool.ensureImportVersionCondition(
                    pool.ensureModuleConstant(sModule), pool.ensureVersionConstant(version));
            }

        return super.toConditionalConstant();
        }

    @Override
    public long getStartPosition()
        {
        return expr.getStartPosition();
        }

    @Override
    public long getEndPosition()
        {
        return lEndPos;
        }

    @Override
    protected Field[] getChildFields()
        {
        return CHILD_FIELDS;
        }


    // ----- compilation ---------------------------------------------------------------------------


    @Override
    protected boolean hasSingleValueImpl()
        {
        return false;
        }

    @Override
    protected boolean hasMultiValueImpl()
        {
        return true;
        }

    @Override
    public TypeConstant[] getImplicitTypes(Context ctx)
        {
<<<<<<< HEAD
=======
        ConstantPool pool = pool();

>>>>>>> fbeaa232
        List<Expression> aArgExprs = args;
        int              cArgs     = aArgExprs == null ? 0 : aArgExprs.size();
        TypeConstant[]   aArgTypes = new TypeConstant[cArgs];
        for (int i = 0; i < cArgs; ++i)
            {
            // note: could be null (will have to be tolerant of this elsewhere); as long as it does
            // not introduce ambiguity, we can still figure out the result type(s) of the invoke
            aArgTypes[i] = aArgExprs.get(i).getImplicitType(ctx);
            }

        if (expr instanceof NameExpression)
            {
            NameExpression exprName = (NameExpression) expr;
            Expression     exprLeft = exprName.left;
            TypeConstant   typeLeft = null;
            if (exprLeft != null)
                {
                typeLeft = exprLeft.getImplicitType(ctx);
                if (typeLeft == null)
                    {
                    return TypeConstant.NO_TYPES;
                    }
                }

            // collect as many redundant return types as possible to help narrow down the
            // possible method/function matches
            TypeConstant[]       aRedundant    = null;
            List<TypeExpression> listRedundant = exprName.params;
            if (listRedundant != null)
                {
                int                     cParams   = listRedundant.size();
                ArrayList<TypeConstant> listTypes = new ArrayList<>(cParams);
                for (int i = 0; i < cParams; ++i)
                    {
                    TypeConstant typeParam = listRedundant.get(i).getImplicitType(ctx);
                    if (typeParam == null)
                        {
                        break;
                        }
                    listTypes.add(typeParam);
                    }

                aRedundant = listTypes.toArray(new TypeConstant[cParams]);
                }

            Argument argMethod = resolveName(ctx, false, typeLeft, aRedundant, aArgTypes, ErrorListener.BLACKHOLE);
            if (argMethod == null)
                {
                return TypeConstant.NO_TYPES;
                }

            // handle conversion to function
            if (m_idConvert != null)
                {
                // the first return type of the idConvert method must be a function, which in turn
                // has two sub-types, the first of which is its "params" and the second of which is
                // its "returns", and the returns is a tuple type parameterized by the types of the
                // return values from the function
                TypeConstant[] atypeConvRets = m_idConvert.getRawReturns();
                return m_fCall
                        ? atypeConvRets[0].getParamTypesArray()[F_RETS].getParamTypesArray()
                        : atypeConvRets;
                // TODO if (m_fBindParams) { // calculate the resulting (partially or fully bound) result type
                }

            // handle method or function
            if (argMethod instanceof MethodConstant)
                {
                MethodConstant constMethod = (MethodConstant) argMethod;
                if (typeLeft == null)
                    {
                    typeLeft = ctx.getThisType();
                    }

                if (m_fCall)
                    {
                    return (m_fMethod ? constMethod.resolveAutoNarrowing(pool, typeLeft)
                                      : constMethod.getSignature()
                           ).getRawReturns();
                    }
                else
                    {
                    return new TypeConstant[] {constMethod.getRefType(typeLeft)};
                    }
                // TODO if (m_fBindTarget) { bind; result will be a Function
                }

            // must be a property or a variable of type function (@Auto conversion possibility
            // already handled above); the function has two tuple sub-types, the second of which is
            // the "return types" of the function
            TypeConstant typeArg;
            if (argMethod instanceof PropertyConstant)
                {
                if (typeLeft == null)
                    {
                    typeLeft = ctx.getThisType();
                    }

                PropertyConstant idProp = (PropertyConstant) argMethod;
                typeArg = typeLeft.ensureTypeInfo().findProperty(idProp).getType();
                }
            else
                {
                assert argMethod instanceof Register;
                typeArg = argMethod.getType().resolveTypedefs();
                }

            assert typeArg.isA(pool.typeFunction());

            return m_fCall
                    ? typeArg.getParamTypesArray()[F_RETS].getParamTypesArray()
                    : new TypeConstant[] {typeArg};
            // TODO if (m_fBindParams) { // calculate the resulting (partially or fully bound) result type
            }
        else // not a NameExpression
            {
            // it has to either be a function or convertible to a function
            TypeConstant typeFn = expr.getImplicitType(ctx);
            if (typeFn != null)
                {
                typeFn = validateFunction(ctx, typeFn, aArgTypes, ErrorListener.BLACKHOLE);
                if (typeFn != null)
                    {
                    return m_fCall
                            ? typeFn.getParamTypesArray()[F_RETS].getParamTypesArray()
                            : new TypeConstant[] {typeFn};
                    // TODO calculate resulting function type by partially (or completely) binding the method/function as specified by "args"
                    }
                }

            return TypeConstant.NO_TYPES;
            }
        }

    @Override
    protected Expression validateMulti(Context ctx, TypeConstant[] atypeRequired, ErrorListener errs)
        {
        // validate the invocation arguments, some of which may be left unbound (e.g. "?")
        boolean          fValid   = true;
        ConstantPool     pool     = pool();
        List<Expression> listArgs = args;
        int              cArgs    = listArgs.size();
        TypeConstant[]   aArgs    = new TypeConstant[cArgs];
        for (int i = 0, c = listArgs.size(); i < c; ++i)
            {
            Expression exprOld = listArgs.get(i);
            Expression exprNew = exprOld.validate(ctx, null, errs);
            if (exprNew == null)
                {
                fValid = false;
                }
            else
                {
                if (exprNew != exprOld)
                    {
                    listArgs.set(i, exprNew);
                    }
                aArgs[i] = exprNew.getType();   // WARNING: null type if unbound w/o "<Type>" prefix
                }
            }

        // when we have a name expression on our immediate left, we do NOT (!!!) validate it,
        // because the name resolution is the responsibility of this InvocationExpression, and
        // the NameExpression itself will error on resolving a method/function name
        if (expr instanceof NameExpression)
            {
            // if the name expression has an expression on _its_ left, then we are now responsible
            // for validating that "left left" expression
            NameExpression exprName = (NameExpression) expr;
            Expression     exprLeft = exprName.left;
            TypeConstant   typeLeft = null;
            if (exprLeft != null)
                {
                Expression exprNew = exprLeft.validate(ctx, null, errs);
                if (exprNew == null)
                    {
                    fValid = false;
                    }
                else
                    {
                    if (exprNew != exprLeft)
                        {
                        // WARNING: mutating contents of the NameExpression, which has been
                        //          _subsumed_ by this InvocationExpression
                        exprName.left = exprLeft = exprNew;
                        }

                    typeLeft = exprLeft.getType();
                    if (typeLeft == null)
                        {
                        fValid = false;
                        }
                    }
                }

            // validate the "redundant returns" expressions
            TypeConstant[]       aRedundant    = null;
            List<TypeExpression> listRedundant = exprName.params;
            if (listRedundant != null)
                {
                int cRedundant = listRedundant.size();
                aRedundant = new TypeConstant[cRedundant];
                for (int i = 0; i < cRedundant; ++i)
                    {
                    TypeExpression typeOld = listRedundant.get(i);
                    TypeExpression typeNew = (TypeExpression) typeOld.validate(
                            ctx, pool.typeType(), errs);
                    if (typeNew == null)
                        {
                        fValid = false;
                        }
                    else
                        {
                        if (typeNew != typeOld)
                            {
                            // WARNING: mutating contents of the NameExpression, which has been
                            //          _subsumed_ by this InvocationExpression
                            listRedundant.set(i, typeNew);
                            }
                        aRedundant[i] = typeNew.getType();
                        }
                    }
                }

            // the reason for tracking success (fValid) is that we want to get as many things
            // validated as possible, but if some of the expressions didn't validate, we can't
            // predictably find the desired method or function (e.g. without a left expression
            // providing validated type information)
            if (fValid)
                {
                // resolving the name will yield a method, a function, or something else that needs
                // to yield a function, such as a property or variable that holds a function or
                // something that can be converted to a function
                Argument argMethod = resolveName(ctx, true, typeLeft, aRedundant, aArgs, errs);
                if (argMethod != null)
                    {
                    // handle conversion to function
                    if (m_idConvert != null)
                        {
                        // the first return type of the idConvert method must be a function, which in turn
                        // has two sub-types, the first of which is its "params" and the second of which is
                        // its "returns", and the returns is a tuple type parameterized by the types of the
                        // return values from the function
                        TypeConstant[] atypeConvRets = m_idConvert.getRawReturns();
                        TypeConstant[] atypeResult   = m_fCall
                                ? atypeConvRets[0].getParamTypesArray()[F_RETS].getParamTypesArray()
                                : atypeConvRets;
                        // TODO if (m_fBindParams) { // calculate the resulting (partially or fully bound) result type
                        return finishValidations(atypeRequired, atypeResult, TypeFit.Fit, null, errs);
                        }

                    // handle method or function
                    if (argMethod instanceof MethodConstant)
                        {
                        MethodConstant constMethod = (MethodConstant) argMethod;
                        if (typeLeft == null)
                            {
                            typeLeft = ctx.getThisType();
                            }
                        TypeConstant[] atypeResult;
                        if (m_fCall)
                            {
                            atypeResult = (m_fMethod ? constMethod.resolveAutoNarrowing(pool, typeLeft)
                                                     : constMethod.getSignature()
                                          ).getRawReturns();
                            }
                        else
                            {
                            atypeResult = new TypeConstant[] {constMethod.getRefType(typeLeft)};
                            }
                        // TODO if (m_fBindTarget) { // bind; result will be a Function

                        return finishValidations(atypeRequired, atypeResult, TypeFit.Fit, null, errs);
                        }

                    // must be a property or a variable of type function (@Auto conversion possibility
                    // already handled above); the function has two tuple sub-types, the second of which is
                    // the "return types" of the function
                    TypeConstant typeArg;
                    if (argMethod instanceof PropertyConstant)
                        {
                        PropertyConstant idProp = (PropertyConstant) argMethod;
                        typeArg = typeLeft.ensureTypeInfo().findProperty(idProp).getType();
                        }
                    else
                        {
                        assert argMethod instanceof Register;
                        typeArg = argMethod.getType().resolveTypedefs();
                        }

                    assert typeArg.isA(pool.typeFunction());
                    TypeConstant[] atypeResult = m_fCall
                            ? typeArg.getParamTypesArray()[F_RETS].getParamTypesArray()
                            : new TypeConstant[] {typeArg};
                    // TODO if (m_fBindParams) { // calculate the resulting (partially or fully bound) result type
                    return finishValidations(atypeRequired, atypeResult, TypeFit.Fit, null, errs);
                    }
                }
            }
        else // the expr is NOT a NameExpression
            {
            Expression exprNew = expr.validate(ctx, pool().typeFunction(), errs);
            if (exprNew != null)
                {
                expr = exprNew;

                m_fBindTarget = false;
                m_fBindParams = isAnyArgBound();
                m_fCall       = !isSuppressCall();

                // it has to either be a function or convertible to a function
                TypeConstant typeFn = validateFunction(ctx, exprNew.getType(), aArgs, errs);
                if (typeFn != null)
                    {
                    TypeConstant[] atypeResult = m_fCall
                            ? typeFn.getParamTypesArray()[F_RETS].getParamTypesArray()
                            : new TypeConstant[] {typeFn};
                    // TODO calculate resulting function type by partially (or completely) binding the method/function as specified by "args"
                    return finishValidations(atypeRequired, atypeResult, TypeFit.Fit, null, errs);
                    }
                }
            }

        return finishValidations(atypeRequired, atypeRequired == null ?
                TypeConstant.NO_TYPES : atypeRequired, TypeFit.NoFit, null, errs);
        }

    @Override
    public boolean isAborting()
        {
        for (Expression arg : args)
            {
            if (arg.isAborting())
                {
                return true;
                }
            }
        return expr.isAborting();
        }

    @Override
    public boolean isShortCircuiting()
        {
        return expr.isShortCircuiting();
        }

    @Override
    protected boolean allowsShortCircuit(Expression exprChild)
        {
        // invocation does not allow the arguments to short circuit
        return exprChild == expr;
        }

    @Override
    public Argument[] generateArguments(
            Context ctx, Code code, boolean fLocalPropOk, boolean fUsedOnce, ErrorListener errs)
        {
        // NameExpression cannot (must not!) attempt to resolve method / function names; it is an
        // assertion or error if it tries; that is the responsibility of InvocationExpression
        Argument argFn      = null;
        boolean  fConstruct = false;
        if (expr instanceof NameExpression)
            {
            NameExpression exprName = (NameExpression) expr;
            Expression     exprLeft = exprName.left;
            if (m_argMethod instanceof MethodConstant)
                {
                MethodConstant idMethod = (MethodConstant) m_argMethod;
                boolean        fMethod  = m_fMethod;
                if (fMethod)
                    {
                    // idMethod is a MethodConstant for a method (including "finally")
                    if (m_fBindTarget)
                        {
                        // the method needs a target (its "this")
                        Argument argTarget;
                        if (exprLeft == null)
                            {
                            // use "this"
                            MethodStructure method = code.getMethodStructure();
                            assert !method.isFunction();
                            argTarget = generateReserved(
                                    method.isConstructor() ? Op.A_STRUCT : Op.A_PRIVATE, errs);
                            }
                        else
                            {
                            argTarget = exprLeft.generateArgument(ctx, code, true, true, errs);
                            }

                        if (m_fCall)
                            {
                            // it's a method, and we need to generate the necessary code that calls it;
                            // generate the arguments
                            TypeConstant[] atypeParams = idMethod.getRawParams();
                            int            cArgs       = atypeParams.length;
                            char           chArgs      = '0';
                            Argument       arg         = null;
                            Argument[]     aArgs       = null;
                            assert cArgs == args.size(); // TODO eventually support default arg values
                            // TODO the following code doesn't do argument conversions to the required parameter types
                            if (cArgs == 1)
                                {
                                chArgs = '1';
                                arg    = args.get(0).generateArgument(ctx, code, false, true, errs);
                                }
                            else if (cArgs > 1)
                                {
                                chArgs = 'N';
                                aArgs  = new Argument[cArgs];
                                for (int i = 0; i < cArgs; ++i)
                                    {
                                    aArgs[i] = args.get(i).generateArgument(ctx, code, false, true, errs);
                                    }
                                }

                            // generate registers for the return values
                            TypeConstant[] atypeRets = idMethod.getRawReturns();
                            int            cRets     = atypeRets.length;
                            char           chRets    = '0';
                            Register       ret       = null;
                            Register[]     aRets     = Register.NO_REGS;
                            if (cRets == 1)
                                {
                                chRets = '1';
                                ret    = new Register(atypeRets[0]);
                                aRets  = new Register[] {ret};
                                }
                            else if (cRets > 1)
                                {
                                chRets = 'N';
                                aRets  = new Register[cRets];
                                for (int i = 0; i < cRets; ++i)
                                    {
                                    aRets[i] = new Register(atypeRets[i]);
                                    }
                                }

                            switch (combine(chArgs, chRets))
                                {
                                case _00:
                                    code.add(new Invoke_00(argTarget, idMethod));
                                    break;

                                case _10:
                                    code.add(new Invoke_10(argTarget, idMethod, arg));
                                    break;

                                case _N0:
                                    code.add(new Invoke_N0(argTarget, idMethod, aArgs));
                                    break;

                                case _01:
                                    code.add(new Invoke_01(argTarget, idMethod, ret));
                                    break;

                                case _11:
                                    code.add(new Invoke_11(argTarget, idMethod, arg, ret));
                                    break;

                                case _N1:
                                    code.add(new Invoke_N1(argTarget, idMethod, aArgs, ret));
                                    break;

                                case _0N:
                                    code.add(new Invoke_0N(argTarget, idMethod, aRets));
                                    break;

                                case _1N:
                                    code.add(new Invoke_1N(argTarget, idMethod, arg, aRets));
                                    break;

                                case _NN:
                                    code.add(new Invoke_NN(argTarget, idMethod, aArgs, aRets));
                                    break;

                                default:
                                    throw new UnsupportedOperationException("TODO method invocation");
                                }

                            return aRets;
                            }
                        else // _NOT_ m_fCall
                            {
                            // the method gets bound to become a function; do this and drop through
                            // to the function handling
                            argFn = new Register(idMethod.getSignature().asFunctionType());
                            code.add(new MBind(argTarget, idMethod, argFn));
                            }
                        }
                    else // _NOT_ m_fBindTarget
                        {
                        // the method instance itself is the result, e.g. "Method m = Frog.&jump();"
                        assert m_idConvert == null && !m_fBindParams && !m_fCall;
                        return new Argument[] {m_argMethod};
                        }
                    }
                else // _NOT_ a method (so it must be a function or a constructor)
                    {
                    // use the function identity as the argument & drop through to the function handling
                    assert !m_fBindTarget && (exprLeft == null || !exprLeft.hasSideEffects());
                    argFn = m_argMethod;
                    fConstruct = ((MethodStructure) idMethod.getComponent()).isConstructor();
                    }
                }
            else // it is a NameExpression but _NOT_ a MethodConstant
                {
                // take the argument (e.g. "super") & drop through to the function handling
                assert !m_fBindTarget && (exprLeft == null || !exprLeft.hasSideEffects());
                argFn = m_argMethod;
                }
            }
        else // _NOT_ an InvocationExpression of a NameExpression (i.e. it's just a function)
            {
            // obtain the function that will be bound and/or called
            assert !m_fBindTarget;
            argFn = expr.generateArgument(ctx, code, true, true, errs);
            }

        // bind arguments and/or generate a call to the function specified by argFn; first, convert
        // it to the desired function if necessary
        TypeConstant typeFn = argFn.getType().resolveTypedefs();
        if (m_idConvert != null)
            {
            // argFn isn't a function; convert whatever-it-is into the desired function
            typeFn = m_idConvert.getRawReturns()[0];
            Register regFn  = new Register(typeFn);       // TODO need fStackOk for Op.A_STACK
            code.add(new Invoke_01(argFn, m_idConvert, regFn));
            argFn = regFn;
            }

        if (!m_fCall && !m_fBindParams)
            {
            // not binding anything; not calling anything; just returning the function itself
            return new Argument[] {argFn};
            }

        TypeConstant[] atypeSub    = typeFn.getParamTypesArray();
        TypeConstant[] atypeParams = atypeSub[F_ARGS].getParamTypesArray();
        int            cParams     = atypeParams.length;
        TypeConstant[] atypeRets   = atypeSub[F_RETS].getParamTypesArray();
        int            cRets       = atypeRets.length;
        if (m_fCall)
            {
            int            cArgs = args.size();
            char           chArgs      = '0';
            Argument       arg         = null;
            Argument[]     aArgs       = null;
            assert cArgs == cParams; // TODO eventually support default arg values
            assert m_fBindParams == cParams > 0;
            // TODO the following code doesn't do argument conversions to the required parameter types
            if (cArgs == 1)
                {
                chArgs = '1';
                arg    = args.get(0).generateArgument(ctx, code, false, true, errs);
                }
            else if (cArgs > 1)
                {
                chArgs = 'N';
                aArgs  = new Argument[cArgs];
                for (int i = 0; i < cArgs; ++i)
                    {
                    aArgs[i] = args.get(i).generateArgument(ctx, code, false, true, errs);
                    }
                }

            if (fConstruct)
                {
                MethodConstant idConstruct = (MethodConstant) argFn;
                switch (chArgs)
                    {
                    case '0':
                        code.add(new Construct_0(idConstruct));
                        break;

                    case '1':
                        code.add(new Construct_1(idConstruct, arg));
                        break;

                    case 'N':
                        code.add(new Construct_N(idConstruct, aArgs));
                        break;

                    case 'T':
                    default:
                        throw new UnsupportedOperationException("TODO constructor");
                    }
                return Register.NO_REGS;
                }

            // generate registers for the return values
            char       chRets = '0';
            Register   ret    = null;
            Register[] aRets  = Register.NO_REGS;
            if (cRets == 1)
                {
                chRets = '1';
                ret    = new Register(atypeRets[0]);
                aRets  = new Register[] {ret};
                }
            else if (cRets > 1)
                {
                chRets = 'N';
                aRets  = new Register[cRets];
                for (int i = 0; i < cRets; ++i)
                    {
                    aRets[i] = new Register(atypeRets[i]);
                    }
                }

            switch (combine(chArgs, chRets))
                {
                case _00:
                    code.add(new Call_00(argFn));
                    break;

                case _10:
                    code.add(new Call_10(argFn, arg));
                    break;

                case _N0:
                    code.add(new Call_N0(argFn, aArgs));
                    break;

                case _01:
                    code.add(new Call_01(argFn, ret));
                    break;

                case _11:
                    code.add(new Call_11(argFn, arg, ret));
                    break;

                case _N1:
                    code.add(new Call_N1(argFn, aArgs, ret));
                    break;

                case _0N:
                    code.add(new Call_0N(argFn, aRets));
                    break;

                case _1N:
                    code.add(new Call_1N(argFn, arg, aRets));
                    break;

                case _NN:
                    code.add(new Call_NN(argFn, aArgs, aRets));
                    break;

                default:
                    throw new UnsupportedOperationException("TODO method invocation");
                }

            return aRets;
            }

        // bind (or partially bind) the function
        assert m_fBindParams;

        // count the number of parameters to bind
        int cBind = 0;
        for (int i = 0; i < cParams; ++i)
            {
            if (!args.get(i).isNonBinding())
                {
                ++cBind;
                }
            }

        int[]      aiArg = new int[cBind];
        Argument[] aArg  = new Argument[cBind];
        for (int i = 0, iNext = 0; i < cParams; ++i)
            {
            if (!args.get(i).isNonBinding())
                {
                aiArg[iNext] = i;
                aArg [iNext] = args.get(i).generateArgument(ctx, code, false, true, errs);
                }
            }

        Register regFn = new Register(getType());
        code.add(new FBind(argFn, aiArg, aArg, regFn));
        return new Argument[] {regFn};
        }


    // ----- method resolution helpers -------------------------------------------------------------

    /**
     * @return true iff this expression does not actually result in an invocation, but instead
     *         resolves to a reference to a method or a function as its result
     */
    protected boolean isSuppressCall()
        {
        return (expr instanceof NameExpression && ((NameExpression) expr).isSuppressDeref())
                || isAnyArgUnbound();
        }

    /**
     * @return true iff any argument will be bound
     */
    protected boolean isAnyArgBound()
        {
        for (Expression expr : args)
            {
            if (!expr.isNonBinding())
                {
                return true;
                }
            }

        return false;
        }

    /**
     * @return true iff any argument will be left unbound
     */
    protected boolean isAnyArgUnbound()
        {
        for (Expression expr : args)
            {
            if (expr.isNonBinding())
                {
                return true;
                }
            }

        return false;
        }

    /**
     * @return true iff the parameter is named
     */
    protected boolean isParamNamed(Expression expr)
        {
        return expr instanceof LabeledExpression;
        }

    /**
     * @return the name of the parameter, or null if the parameter is not named
     */
    protected String getParamName(Expression expr)
        {
        return isParamNamed(expr)
                ? ((LabeledExpression) expr).getName()
                : null;
        }

    /**
     * Resolve the expression to determine the referred to method or function. Responsible for
     * setting {@link #m_argMethod}, {@link #m_idConvert}, {@link #m_fBindTarget},
     * {@link #m_fBindParams}, and {@link #m_fCall}.
     *
     * @param ctx         the compiler context
     * @param fForce      true to force the resolution, even if it has been done previously
     * @param typeLeft    the type of the "left" expression of the name, or null if there is no left
     * @param aRedundant  the types of any "redundant return" indicators
     * @param aArgs       array of argument types, with null meaning "any" (i.e. "?") or unknown (if
     *                    this is called before validation)
     * @param errs        the error list to log errors to
     *
     * @return the method constant, or null if it was not determinable
     */
    protected Argument resolveName(
            Context        ctx,
            boolean        fForce,
            TypeConstant   typeLeft,
            TypeConstant[] aRedundant,
            TypeConstant[] aArgs,
            ErrorListener  errs)
        {
        if (!fForce && m_argMethod != null)
            {
            return m_argMethod;
            }

        boolean fNoMBind = false;
        boolean fNoFBind = !isAnyArgBound();
        boolean fNoCall  = isSuppressCall();

        m_argMethod   = null;
        m_fMethod     = false;
        m_idConvert   = null;
        m_fBindTarget = false;
        m_fBindParams = !fNoFBind;
        m_fCall       = !fNoCall;

        // if the name does not have a left expression, then walk up the AST parent node chain
        // looking for a registered name, i.e. a local variable of that name, stopping once the
        // containing method/function (but <b>not</b> a lambda, since it has a permeable barrier to
        // enable local variable capture) is reached
        ConstantPool   pool      = pool();
        NameExpression exprName  = (NameExpression) expr;
        Token          tokName   = exprName.getNameToken();
        String         sName     = exprName.getName();
        Expression     exprLeft  = exprName.left;
        if (exprLeft == null)
            {
            Argument reg = ctx.getVar(tokName, errs);
            if (reg != null)
                {
                // should not be any redundant returns
                if (aRedundant != null && aRedundant.length > 0)
                    {
                    log(errs, Severity.ERROR, Compiler.UNEXPECTED_REDUNDANT_RETURNS);
                    // ignore them and continue
                    }

                if (validateFunction(ctx, reg.getType(), aArgs, errs) == null)
                    {
                    return null;
                    }
                else
                    {
                    m_argMethod = reg;
                    return reg;
                    }
                }

            // for a name without a left expression (which provides its scope), determine the
            // sequence of scopes that will be searched for matching methods/functions. For example,
            // the point from which the call is occurring could be inside a (i) lambda, inside a
            // (ii) method, inside a (iii) property, inside a (iv) child class, inside a (v) static
            // child class, inside a (vi) top level class, inside a (vii) package, inside a (viii)
            // module; in this example, scope (i) is searched first for any matching methods and
            // functions, then scope (ii), then scope (ii), (iii), (iv), and (v). Because scope (v)
            // is a static child, when scope (vi) is searched, it is only searched for functions,
            // unless the InvocationExpression is not performing a "call" (i.e. no "this" is
            // required), in which case methods are included. The package and module are omitted
            // from the search; we do not venture past the top level class barrier in the search
            Component parent   = getComponent();
            boolean   fHasThis = ctx.isMethod();
            NextParent: while (parent != null)
                {
                IdentityConstant idParent = parent.getIdentityConstant();
                switch (idParent.getFormat())
                    {
                    case Module:
                    case Package:
                    case Class:
                        {
                        ClassStructure clz  = (ClassStructure) parent;
                        TypeConstant   type = pool.ensureAccessTypeConstant(clz.getFormalType(),
                                Access.PRIVATE);

                        IdentityConstant idCallable = findCallable(type.ensureTypeInfo(errs), sName,
                                (fNoCall && fNoFBind) || fHasThis, true, aRedundant, aArgs, null);
                        if (idCallable != null)
                            {
                            Component callable = idCallable.getComponent();

                            m_argMethod   = idCallable;
                            m_fMethod     = callable == null || !callable.isStatic();
                            m_fBindTarget = m_fMethod && !fNoMBind;
                            break NextParent;
                            }

                        // we're done once we have searched the top-level class
                        if (parent instanceof ClassStructure && clz.isTopLevel())
                            {
                            break NextParent;
                            }

                        // if the class is a static child, then we lose the "this" when we go up to
                        // the parent class
                        if (clz.isStatic())
                            {
                            fHasThis = false;
                            }
                        break;
                        }

                    case Method:
                        {
                        MethodStructure method = (MethodStructure) parent;

                        int iParam = method.findParameter(sName);
                        if (iParam >= 0)
                            {
                            TypeConstant typeParam = method.getParam(iParam).getType();
                            if (typeParam.isA(pool.typeFunction()))
                                {
                                return m_argMethod = new Register(typeParam, iParam);
                                }
                            else
                                {
                                // TODO: check for @Auto conv
                                // TODO: log an error
                                notImplemented();
                                }
                            }
                        break;
                        }

                    case Property:
                        // Starting at the first scope, check for a property of that name; if one exists, treat it using
                        // the rules from step 4 above: If a match is found, then that is the method/function to use,
                        // and it is an error if the type of that property/constant is not a method, a function, or a
                        // reference that has an @Auto conversion to a method or function. (Done.)</li>
                        // TODO
                        break;
                    }

                parent = parent.getParent();
                }
            }
        else // there is a "left" expression for the name
            {
            if (tokName.isSpecial())
                {
                // TODO handle special names (e.g. ".this")
                throw new UnsupportedOperationException("no handling yet for ." + sName);
                }

            // the left expression provides the scope to search for a matching method/function;
            // if the left expression is itself a NameExpression, and it's in identity mode (i.e. a
            // possible identity), then check the identity first
            Argument arg = null;
            if (exprLeft instanceof NameExpression && ((NameExpression) exprLeft).isIdentityMode(ctx, false))
                {
                // the left identity
                // - methods are included because there is a left, but since it is to obtain a
                //   method reference, there must not be any arg binding or actual invocation
                // - functions are included because the left is identity-mode
                TypeInfo infoLeft = ((NameExpression) exprLeft).getIdentity(ctx).ensureTypeInfo(errs);
                arg = findCallable(infoLeft, sName, fNoFBind && fNoCall, true, aRedundant, aArgs, null);

                if (arg instanceof MethodConstant)
                    {
                    m_fMethod = !infoLeft.getMethodById((MethodConstant) arg).isFunction();
                    }
                }

            if (arg == null)
                {
                // use the type of the left expression to get the TypeInfo that must contain the
                // method/function to call
                // - methods are included because there is a left and it is NOT identity-mode
                // - functions are NOT included because the left is NOT identity-mode
                TypeInfo infoLeft = typeLeft.ensureTypeInfo(errs);
                arg = findCallable(infoLeft, sName, true, false, aRedundant, aArgs, null);

                if (arg != null)
                    {
                    m_fBindTarget = true;
                    m_fMethod     = true;
                    }
                }

            m_argMethod = arg;
            }


        if (m_argMethod == null)
            {
            // error: could not find a matching method
            log(errs, Severity.ERROR, Compiler.MISSING_METHOD, sName);
            }

        return m_argMethod;
        }

    /**
     * Find a named method or function that best matches the specified requirements.
     *
     * @param infoParent  the TypeInfo to search for the method or function on
     * @param sName       the name of the method or function
     * @param fMethods    true to include methods in the search
     * @param fFunctions  true to include functions in the search
     * @param aRedundant  the redundant return type information (helps to clarify which method or
     *                    function to select)
     * @param aArgs       the types of the arguments being provided (some of which may be null to
     *                    indicate "unknown" in a pre-validation stage, or "non-binding unknown")
     * @param asArgNames  optional array of argument names (from LabeledExpressions)
     *
     * @return the matching method, function, or (rarely) property
     */
    protected IdentityConstant findCallable(
            TypeInfo       infoParent,
            String         sName,
            boolean        fMethods,
            boolean        fFunctions,
            TypeConstant[] aRedundant,
            TypeConstant[] aArgs,
            String[]       asArgNames)
        {
        // check for a property of that name; if one exists, it must be of type function, or a type
        // with an @Auto conversion to function - which will be verified by validateFunction()
        PropertyInfo prop = infoParent.findProperty(sName);
        if (prop != null)
            {
            return prop.getIdentity();
            }

        return infoParent.findCallable(sName, fMethods, fFunctions, aRedundant, aArgs, asArgNames);
        }

    /**
     * Check the type of the thing that is either a function or needs to be converted into a
     * function.
     * <p/>
     * Responsible for setting the {@link #m_idConvert} field if a conversion is necessary.
     *
     * @param ctx         the compiler context
     * @param typeFn      the type of the function (or the type of the object that should know how
     *                    to convert itself into a function)
     * @param aArgs       array of argument types, with null meaning "any" (i.e. "?") or unknown (if
     *                    this is called before validation)
     * @param errs        the error list to log errors to
     *
     * @return the type of the function, or null if a type-safe type for the function could not be
     *         determined
     */
    protected TypeConstant validateFunction(
            Context        ctx,
            TypeConstant   typeFn,
            TypeConstant[] aArgs,
            ErrorListener  errs)
        {
        ConstantPool pool = pool();

        // if a match is found, then that is the function to use, and it is an error if the
        // type of that variable is not a function or a reference that has an @Auto
        // conversion to a function. (Done.)
        typeFn = typeFn.resolveTypedefs().resolveGenerics(pool, ctx.getThisType());

        boolean        fFunction = typeFn.isA(pool.typeFunction());
        MethodConstant idConvert = null;
        if (!fFunction)
            {
            idConvert = typeFn.getConverterTo(pool.typeFunction());
            if (idConvert == null)
                {
                log(errs, Severity.ERROR, Compiler.WRONG_TYPE, "Function", typeFn.getValueString());
                return null;
                }
            else
                {
                typeFn = idConvert.getRawReturns()[F_ARGS];
                }
            }

        // function must be parameterized by 2 fields: param types and return types
        // each is a parameterized "tuple" type constant with an array of types
        TypeConstant[] aSubTypes = typeFn.getParamTypesArray();
        if (!typeFn.isParamsSpecified() || aSubTypes.length < 2
                || !aSubTypes[F_ARGS].isTuple() || !aSubTypes[F_RETS].isTuple())
            {
            log(errs, Severity.ERROR, Compiler.MISSING_PARAM_INFORMATION);
            return null;
            }

        if (aArgs != null)
            {
            TypeConstant[] aParams = aSubTypes[F_ARGS].getParamTypesArray();
            int            cParams = aParams.length;
            int            cArgs   = aArgs.length;
            if (cParams != cArgs)
                {
                log(errs, Severity.ERROR, Compiler.WRONG_TYPE_ARITY, cParams, cArgs);
                // it's an error, but keep going
                }

            for (int i = 0, c = Math.min(cParams, cArgs); i < c; ++i)
                {
                TypeConstant typeParam = aParams[i];
                TypeConstant typeArg   = aArgs[i];
                if (typeArg != null && typeParam != null && !typeArg.isA(typeParam))
                    {
                    log(errs, Severity.ERROR, Compiler.WRONG_TYPE,
                            typeParam.getValueString(), typeArg.getValueString());
                    // it's an error, but keep going
                    }
                }
            }

        m_idConvert = idConvert;
        return typeFn;
        }


    // ----- debugging assistance ------------------------------------------------------------------

    @Override
    public String toString()
        {
        StringBuilder sb = new StringBuilder();
        sb.append(expr)
          .append('(');

        boolean first = true;
        for (Expression arg : args)
            {
            if (first)
                {
                first = false;
                }
            else
                {
                sb.append(", ");
                }
            sb.append(arg);
            }

        sb.append(')');
        return sb.toString();
        }

    @Override
    public String getDumpDesc()
        {
        return toString();
        }


    // ----- helpers -------------------------------------------------------------------------------

    /**
     * @param p  '0', '1', or 'N'
     * @param r  '0', '1', or 'N'
     *
     * @return an int value that combines p|r
     */
    static int combine(int p, int r)
        {
        return (p << 8) | r;
        }

    static final int _00 = ('0' << 8) | '0';
    static final int _01 = ('0' << 8) | '1';
    static final int _0N = ('0' << 8) | 'N';
    static final int _10 = ('1' << 8) | '0';
    static final int _11 = ('1' << 8) | '1';
    static final int _1N = ('1' << 8) | 'N';
    static final int _N0 = ('N' << 8) | '0';
    static final int _N1 = ('N' << 8) | '1';
    static final int _NN = ('N' << 8) | 'N';


    // ----- fields --------------------------------------------------------------------------------

    /**
     * Method type first parameter is the target type that the method binds to:
     * <p/>
     * {@code const Method<TargetType, Tuple<ParamTypes...>, Tuple<ReturnTypes...>>}
     */
    public static final int M_TARG = 0;
    /**
     * Method type second parameter is method param types tuple:
     * <p/>
     * {@code const Method<TargetType, Tuple<ParamTypes...>, Tuple<ReturnTypes...>>}
     */
    public static final int M_ARGS = 1;
    /**
     * Method type third parameter is return types tuple:
     * <p/>
     * {@code const Method<TargetType, Tuple<ParamTypes...>, Tuple<ReturnTypes...>>}
     */
    public static final int M_RETS = 2;
    /**
     * Function type first parameter is function param types tuple:
     * <p/>
     * {@code Function<ParamTypes extends Tuple<Type...>, ReturnTypes extends Tuple<Type...>>}
     */
    public static final int F_ARGS = 0;
    /**
     * Function type second parameter is return types tuple:
     * <p/>
     * {@code Function<ParamTypes extends Tuple<Type...>, ReturnTypes extends Tuple<Type...>>}
     */
    public static final int F_RETS = 1;

    protected Expression       expr;
    protected List<Expression> args;
    protected long             lEndPos;

    private transient boolean        m_fBindTarget;
    private transient boolean        m_fBindParams;
    private transient boolean        m_fCall;
    private transient boolean        m_fMethod; // does m_argMethod represent a method or function
    private transient Argument       m_argMethod;
    private transient MethodConstant m_idConvert;

    private static final Field[] CHILD_FIELDS = fieldsForNames(InvocationExpression.class, "expr", "args");
    }<|MERGE_RESOLUTION|>--- conflicted
+++ resolved
@@ -300,11 +300,8 @@
     @Override
     public TypeConstant[] getImplicitTypes(Context ctx)
         {
-<<<<<<< HEAD
-=======
         ConstantPool pool = pool();
 
->>>>>>> fbeaa232
         List<Expression> aArgExprs = args;
         int              cArgs     = aArgExprs == null ? 0 : aArgExprs.size();
         TypeConstant[]   aArgTypes = new TypeConstant[cArgs];
