--- conflicted
+++ resolved
@@ -447,16 +447,6 @@
                 exprRightNew = exprRight.validateMulti(ctx, atypeReq, errs);
                 exprLeft.markAssignment(ctx, true, errs);
 
-<<<<<<< HEAD
-                if (exprRightNew != null && getCategory() == Category.CondExpr)
-                    {
-                    // the right-to-left type inference starts with the second value in the
-                    // expression, since the first value is the boolean conditional value
-                    TypeConstant[] atypeAll = exprRightNew.getTypes();
-                    if (atypeAll != null)
-                        {
-                        int cTypes = atypeAll.length - 1;
-=======
                 // conditional expressions can update the LVal type from the RVal type, but the
                 // initial boolean is discarded
                 if (exprRightNew != null && getCategory() == Category.CondExpr)
@@ -465,7 +455,6 @@
                     int            cTypes   = atypeAll.length - 1;
                     if (cTypes >= 1)
                         {
->>>>>>> f6478d7d
                         atypeRight = new TypeConstant[cTypes];
                         System.arraycopy(atypeAll, 1, atypeRight, 0, cTypes);
                         }
