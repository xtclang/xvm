package org.xvm.compiler;


import org.xvm.asm.Component;
import org.xvm.asm.ErrorListener;
import org.xvm.asm.FileStructure;
import org.xvm.asm.ModuleRepository;
import org.xvm.asm.ModuleStructure;

import org.xvm.asm.constants.IdentityConstant;

import org.xvm.compiler.ast.AstNode;
import org.xvm.compiler.ast.StageMgr;
import org.xvm.compiler.ast.TypeCompositionStatement;

import org.xvm.util.Severity;


/**
 * A module compiler for Ecstasy code.
 * <p/>
 * The compiler is a multi-step state machine. This design is the result of the compiler for one
 * module needing to be able to be coordinated with compilers for other modules that are
 * co-dependent, i.e. that have dependencies on each other that need to be jointly resolved.
 */
public class Compiler
    {
    // ----- constructors --------------------------------------------------------------------------

    /**
     * Construct a module compiler.
     *
     * @param repos   the module repository
     * @param stmtModule  the statement representing all of the code in the module
     * @param errs    the error list to log any errors to during the various phases of compilation
     */
    public Compiler(ModuleRepository repos, TypeCompositionStatement stmtModule, ErrorListener errs)
        {
        if (repos == null)
            {
            throw new IllegalArgumentException("repository required");
            }
        if (stmtModule == null)
            {
            throw new IllegalArgumentException("AST node for module required");
            }
        if (stmtModule.getCategory().getId() != Token.Id.MODULE)
            {
            throw new IllegalArgumentException("AST node for module is not a module statement");
            }
        if (errs == null)
            {
            errs = ErrorListener.RUNTIME;
            }

        m_repos      = repos;
        m_stmtModule = stmtModule;
        m_errs       = errs;
        }


    // ----- accessors -----------------------------------------------------------------------------

    /**
     * @return the ModuleRepository that was supplied to the compiler
     */
    public ModuleRepository getRepository()
        {
        validateCompiler();
        return m_repos;
        }

    /**
     * @return the TypeCompositionStatement for the module
     */
    public TypeCompositionStatement getModuleStatement()
        {
        validateCompiler();
        return m_stmtModule;
        }

    /**
     * @return the ErrorListener that the compiler reports errors to
     */
    public ErrorListener getErrorListener()
        {
        validateCompiler();
        return m_errs;
        }

    /**
     * @return the FileStructure if it has been created
     */
    public FileStructure getFileStructure()
        {
        validateCompiler();
        return m_structFile;
        }

    /**
     * @return the current stage of the compiler
     */
    public Stage getStage()
        {
        return m_stage;
        }

    /**
     * Test if the compiler has reached the specified stage.
     *
     * @param stage  the compiler stage to test for
     *
     * @return true if the compiler has already reached or passed the specified stage
     */
    public boolean alreadyReached(Stage stage)
        {
        validateCompiler();
        assert stage != null;
        return getStage().compareTo(stage) >= 0;
        }


    // ----- public API ----------------------------------------------------------------------------

    /**
     * First pass: Create a FileStructure that represents the module, its packages, their classes,
     * their nested classes (recursively), plus the names of properties and methods within each of
     * those.
     * <p/>
     * This method is not permitted to use the ModuleRepository.
     * <p/>
     * Any error results are logged to the ErrorListener.
     *
     * @return the initial file structure
     */
    public FileStructure generateInitialFileStructure()
        {
        validateCompiler();

        // idempotent: allow this to be called more than necessary without any errors/side-effects
        if (getStage() == Stage.Initial)
            {
            setStage(Stage.Registering);

            StageMgr mgr = new StageMgr(m_stmtModule, Stage.Registered, m_errs);
            if (!mgr.processComplete())
                {
                throw new CompilerException("failed to create module");
                }
            m_structFile = m_stmtModule.getComponent().getFileStructure();
            m_structFile.setErrorListener(m_errs);
            setStage(Stage.Registered);
            }

        return m_structFile;
        }

    /**
     * Second pass: Resolve all of the globally-visible dependencies and names. This pass does not
     * recurse into methods.
     * <p/>
     * This method uses the ModuleRepository.
     * <p/>
     * Any error results are logged to the ErrorListener.
     * <p/>
     * The caller is responsible for calling this method until it returns true.
     *
     * @return true iff the pass is complete; false indicates that this method MUST be called again
     */
    public boolean resolveNames()
        {
        validateCompiler();
        ensureReached(Stage.Registered);

        // idempotent: allow this to be called more than necessary without any errors/side-effects
        if (alreadyReached(Stage.Resolved))
            {
            return true;
            }

        if (!alreadyReached(Stage.Loaded))
            {
            // first time through, load any module dependencies
            setStage(Stage.Loading);
            for (String sModule : m_structFile.moduleNames())
                {
                if (!sModule.equals(m_structFile.getModuleName()))
                    {
                    ModuleStructure structFingerprint = m_structFile.getModule(sModule);
                    assert structFingerprint.isFingerprint();
                    assert structFingerprint.getFingerprintOrigin() == null;

                    // load the module against which the compilation will occur
                    if (!m_repos.getModuleNames().contains(sModule))
                        {
                        // no error is logged here; the package that imports the module will detect
                        // the error when it is asked to resolve global names; see
                        // TypeCompositionStatement
                        continue;
                        }

                    ModuleStructure structActual = m_repos.loadModule(sModule); // TODO versions etc.
                    structFingerprint.setFingerprintOrigin(structActual);
                    }
                }

            setStage(Stage.Loaded);
            }

        // recursively resolve all of the unresolved global names, and if anything couldn't get done
        // in one pass, then store it off in a list to tackle next time
        if (!alreadyReached(Stage.Resolving))
            {
            // first time through: resolve starting from the module, and recurse down
            setStage(Stage.Resolving);
            m_mgr = new StageMgr(m_stmtModule, Stage.Resolved, m_errs);
            }

        if (m_mgr.processComplete())
            {
            setStage(Stage.Resolved);
            }

        return m_mgr.isComplete() || m_errs.isAbortDesired();
        }

    /**
     * Third pass: Resolve all types and constants. This does recurse to the full depth of the AST
     * tree.
     * <p/>
     * This method uses the ModuleRepository.
     * <p/>
     * Any error results are logged to the ErrorListener.
     * <p/>
     * The caller is responsible for calling this method until it returns true.
     *
     * @return true iff the pass is complete; false indicates that this method MUST be called again
     */
    public boolean validateExpressions()
        {
        validateCompiler();
        ensureReached(Stage.Resolved);

        // idempotent: allow this to be called more than necessary without any errors/side-effects
        if (alreadyReached(Stage.Validated))
            {
            return true;
            }

        // recursively resolve all of the unresolved global names, and if anything couldn't get done
        // in one pass, the manager will keep track of what remains to be done
        if (!alreadyReached(Stage.Validating))
            {
            // first time through: resolve starting from the module, and recurse down
            setStage(Stage.Validating);
            m_mgr = new StageMgr(m_stmtModule, Stage.Validated, m_errs);
            }

        if (m_mgr.processComplete())
            {
            setStage(Stage.Validated);
            }

        return m_mgr.isComplete() || m_errs.isAbortDesired();
        }

    /**
     * This stage finishes the compilation by emitting any necessary code and any remaining
     * structures.
     * <p/>
     * This method uses the ModuleRepository.
     * <p/>
     * Any error results are logged to the ErrorListener.
     * <p/>
     * The caller is responsible for calling this method until it returns true.
     *
     * @return true iff the pass is complete; false indicates that this method MUST be called again
     */
    public boolean generateCode()
        {
        validateCompiler();
        ensureReached(Stage.Validated);

        // idempotent: allow this to be called more than necessary without any errors/side-effects
        if (alreadyReached(Stage.Emitted))
            {
            return true;
            }

        // recursively resolve all of the unresolved global names, and if anything couldn't get done
        // in one pass, then store it off in a list to tackle next time
        if (!alreadyReached(Stage.Emitting))
            {
            // first time through: resolve starting from the module, and recurse down
            setStage(Stage.Emitting);
            m_mgr = new StageMgr(m_stmtModule, Stage.Emitted, m_errs);
            }

        if (m_mgr.processComplete())
            {
            setStage(Stage.Emitted);

            // do a final validation on the entire module structure
            m_structFile.validate(m_errs);
            m_structFile.setErrorListener(null);
            }

        return m_mgr.isComplete() || m_errs.isAbortDesired();
        }

    /**
     * After a certain number of attempts to resolve names by invoking {@link #resolveNames}, this
     * method will report any unresolved names as fatal errors.
     */
    public void logRemainingDeferredAsErrors()
        {
        for (AstNode node : m_mgr.takeRevisitList())
            {
            Component        component = node.getComponent();
            IdentityConstant id        = component == null ? null : component.getIdentityConstant();
            node.log(m_errs, Severity.FATAL, Compiler.INFINITE_RESOLVE_LOOP, id == null
                    ? node.getSource().toString(node.getStartPosition(), node.getEndPosition())
                    : id.toString());
            }
        }

    /**
     * Discard the compiler. This invalidates the compiler; any further attempts to use the compiler
     * will result in an exception.
     */
    public void invalidate()
        {
        setStage(Stage.Discarded);
        }


    // ----- Object methods ------------------------------------------------------------------------

    @Override
    public String toString()
        {
        return "Compiler (Module=" + m_stmtModule.getName() + ", Stage=" + getStage() + ")";
        }


    // ----- internal helpers ----------------------------------------------------------------------

    /**
     * Verify that the compiler has not been invalidated.
     *
     * @throws IllegalStateException  if the compiler has been invalidated
     */
    private void validateCompiler()
        {
        if (getStage() == Stage.Discarded)
            {
            throw new IllegalStateException();
            }
        }

    /**
     * Verify that the compiler has reached the specified stage.
     *
     * @param stage  the stage that the compiler must have already reached
     *
     * @throws IllegalStateException  if the compiler has not reached the specified stage
     */
    private void ensureReached(Stage stage)
        {
        if (!alreadyReached(stage))
            {
            throw new IllegalStateException("Stage=" + getStage() + " (expected: " + stage + ")");
            }
        }

    /**
     * Update the stage to the specified stage, if the specified stage is later than the current
     * stage.
     *
     * @param stage  the suggested stage
     */
    private void setStage(Stage stage)
        {
        // stage is a "one way" attribute
        if (stage != null && stage.compareTo(m_stage) > 0)
            {
            m_stage = stage;
            }
        }


    // ----- data members --------------------------------------------------------------------------

    /**
     * Current compilation stage.
     */
    private Stage m_stage = Stage.Initial;

    /**
     * The module repository to use.
     */
    private final ModuleRepository m_repos;

    /**
     * The TypeCompositionStatement for the module being compiled. This is an object returned from
     * the Parser, or one assembled from multiple objects returned from the Parser.
     */
    private TypeCompositionStatement m_stmtModule;

    /**
     * The ErrorListener to report errors to.
     */
    private final ErrorListener m_errs;

    /**
     * The FileStructure that this compiler is putting together in a series of passes.
     */
    private FileStructure m_structFile;

    /**
     * Within a compiler stage that may not complete in a single pass, a manager is responsible for
     * getting all of the nodes to complete that stage.
     */
    private StageMgr m_mgr;


    // ----- inner class: Stage enumeration --------------------------------------------------------

    /**
     * The stages of compilation.
     */
    public enum Stage
        {
        Initial,
        Registering,
        Registered,
        Loading,
        Loaded,
        Resolving,
        Resolved,
        Validating,
        Validated,
        Emitting,
        Emitted,
        Discarded;

        /**
         * @return true if this stage is a "target-able" stage, i.e. a stage that a node can be
         *         asked to process towards
         */
        public boolean isTargetable()
            {
            ensureValid();

            // the even ordinals are targets
            int n = ordinal();
            return (n & 0x1) == 0 && n > 0;
            }

        /**
         * @return true if this stage is a intermediate stage, i.e. indicating that a node is in
         *         the process of moving towards a target-able stage
         */
        public boolean isTransition()
            {
            ensureValid();

            // the odd ordinals are intermediates
            return (ordinal() & 0x1) == 1;
            }

        /**
         * @return the transition stage related to this stage
         */
        public Stage getTransitionStage()
            {
            ensureValid();
            return isTransition()
                    ? this
                    : prev();
            }

        /**
         * Determine if this stage is at least as far along as that stage.
         *
         * @param that  another Stage
         *
         * @return true iff this Stage is at least as advanced as that stage
         */
        public boolean isAtLeast(Stage that)
            {
            ensureValid();
            assert that.isTargetable();
            return this.compareTo(that) >= 0;
            }

        /**
         * Make sure that the stage is not Discarded.
         */
        public void ensureValid()
            {
            if (this == Discarded)
                {
                throw new IllegalStateException();
                }
            }

        /**
         * @return the Stage that comes before this Stage
         */
        public Stage prev()
            {
            ensureValid();
            return Stage.valueOf(this.ordinal() - 1);
            }

        /**
         * @return the Stage that comes after this Stage
         */
        public Stage next()
            {
            ensureValid();
            return Stage.valueOf(this.ordinal() + 1);
            }

        /**
         * Look up a Stage enum by its ordinal.
         *
         * @param i  the ordinal
         *
         * @return the Stage enum for the specified ordinal
         */
        public static Stage valueOf(int i)
            {
            if (i >= 0 && i < STAGES.length)
                {
                return STAGES[i];
                }

            throw new IllegalArgumentException("no such stage ordinal: " + i);
            }

        /**
         * All of the Stage enums.
         */
        private static final Stage[] STAGES = Stage.values();
        }


    // ----- compiler errors -----------------------------------------------------------------------

    /**
     * Unknown fatal error.
     */
    public static final String FATAL_ERROR                        = "COMPILER-01";
    /**
     * Cannot nest a module.
     */
    public static final String MODULE_UNEXPECTED                  = "COMPILER-02";
    /**
     * Cannot nest a package.
     */
    public static final String PACKAGE_UNEXPECTED                 = "COMPILER-03";
    /**
     * Cannot nest a class etc.
     */
    public static final String CLASS_UNEXPECTED                   = "COMPILER-04";
    /**
     * Another property by the same name exists.
     */
    public static final String PROP_DUPLICATE                     = "COMPILER-05";
    /**
     * Cannot nest a property.
     */
    public static final String PROP_UNEXPECTED                    = "COMPILER-06";
    /**
     * Illegal module name.
     */
    public static final String MODULE_BAD_NAME                    = "COMPILER-07";
    /**
     * Duplicate modifier.
     */
    public static final String DUPLICATE_MODIFIER                 = "COMPILER-08";
    /**
     * Illegal modifier.
     */
    public static final String ILLEGAL_MODIFIER                   = "COMPILER-09";
    /**
     * Conflicting modifier.
     */
    public static final String CONFLICTING_MODIFIER               = "COMPILER-10";
    /**
     * More than one "extends" clause.
     */
    public static final String MULTIPLE_EXTEND_CLAUSES            = "COMPILER-11";
    /**
     * Illegal / unexpected type parameters.
     */
    public static final String TYPE_PARAMS_UNEXPECTED             = "COMPILER-12";
    /**
     * Illegal / unexpected constructor parameters.
     */
    public static final String CONSTRUCTOR_PARAMS_UNEXPECTED      = "COMPILER-13";
    /**
     * Illegal / unexpected constructor parameters.
     */
    public static final String CONSTRUCTOR_PARAM_DEFAULT_REQUIRED = "COMPILER-14";
    /**
     * Unexpected keyword.
     */
    public static final String KEYWORD_UNEXPECTED                 = "COMPILER-15";
    /**
     * Inner const class must be declared static if its outer class is not a const.
     */
    public static final String INNER_CONST_NOT_STATIC             = "COMPILER-16";
    /**
     * Inner service class must be declared static if its outer class is not a const or service.
     */
    public static final String INNER_SERVICE_NOT_STATIC           = "COMPILER-17";
    /**
     * Wrong number of type parameter values.
     */
    public static final String TYPE_PARAMS_MISMATCH               = "COMPILER-18";
    /**
     * Type parameter name is a duplicate.
     */
    public static final String DUPLICATE_TYPE_PARAM               = "COMPILER-19";
    /**
     * More than one "import" clause.
     */
    public static final String MULTIPLE_IMPORT_CLAUSES            = "COMPILER-20";
    /**
     * More than one "into" clause.
     */
    public static final String MULTIPLE_INTO_CLAUSES              = "COMPILER-21";
    /**
     * Package cannot have both body and "import" clause.
     */
    public static final String IMPURE_MODULE_IMPORT               = "COMPILER-22";
    /**
     * A conditional is not allowed on this structure.
     */
    public static final String CONDITIONAL_NOT_ALLOWED            = "COMPILER-23";
    /**
     * Cannot find a module.
     */
    public static final String MODULE_MISSING                     = "COMPILER-24";
    /**
     * Conflicting version clauses.
     */
    public static final String CONFLICTING_VERSIONS               = "COMPILER-25";
    /**
     * Conflicting import composition when importing one's own module.
     */
    public static final String ILLEGAL_SELF_IMPORT                = "COMPILER-26";
    /**
     * Illegal link-time conditional.
     */
    public static final String ILLEGAL_CONDITIONAL                = "COMPILER-27";
    /**
     * Duplicate import with the same alias.
     */
    public static final String DUPLICATE_IMPORT                   = "COMPILER-28";
    /**
     * Import cannot be conditional; condition ignored.
     */
    public static final String CONDITIONAL_IMPORT                 = "COMPILER-29";
    /**
     * Unresolvable names.
     */
    public static final String INFINITE_RESOLVE_LOOP              = "COMPILER-30";
    /**
     * Name collision. For example, anything named "ecstasy" nested under a module, or a property
     * that has the same name as a type parameter or method, etc.
     */
    public static final String NAME_COLLISION                     = "COMPILER-31";
    /**
     * Not a class type.
     */
    public static final String NOT_CLASS_TYPE                     = "COMPILER-32";
    /**
     * Cannot nest a method.
     */
    public static final String METHOD_UNEXPECTED                  = "COMPILER-33";
    /**
     * Cannot nest a typedef.
     */
    public static final String TYPEDEF_UNEXPECTED                 = "COMPILER-34";
    /**
     * Cannot have an annotation here.
     */
    public static final String ANNOTATION_UNEXPECTED              = "COMPILER-35";
    /**
     * Could not find name \"{0}\" within \"{1}\".
     */
    public static final String NAME_MISSING                       = "COMPILER-36";
    /**
     * Found name within context, but name is ambiguous.
     */
    public static final String NAME_AMBIGUOUS                     = "COMPILER-37";
    /**
     * Cannot find name.
     */
    public static final String NAME_UNRESOLVABLE                  = "COMPILER-38";
    /**
     * Cannot hide name.
     */
    public static final String NAME_UNHIDEABLE                    = "COMPILER-39";
    /**
     * Return is supposed to be void.
     */
    public static final String RETURN_VOID                        = "COMPILER-40";
    /**
     * Return is supposed to be non-void.
     */
    public static final String RETURN_EXPECTED                    = "COMPILER-41";
    /**
     * Return has the wrong number of arguments: {0} expected, {1} found.
     */
    public static final String RETURN_WRONG_COUNT                 = "COMPILER-42";
    /**
     * Type mismatch: {0} expected, {1} found.
     */
    public static final String WRONG_TYPE                         = "COMPILER-43";
    /**
     * Wrong number of values: {0} expected, {1} found.
     */
    public static final String WRONG_TYPE_ARITY                   = "COMPILER-44";
    /**
     * Value of type {0} is out of range: {1}.
     */
    public static final String VALUE_OUT_OF_RANGE                 = "COMPILER-45";
    /**
     * Statement is not reachable.
     */
    public static final String NOT_REACHABLE                      = "COMPILER-46";
    /**
     * Expression does not evaluate to a constant value.
     */
    public static final String CONSTANT_REQUIRED                  = "COMPILER-47";
    /**
     * A value is required.
     */
    public static final String VALUE_REQUIRED                     = "COMPILER-48";
    /**
     * Return is missing.
     */
    public static final String RETURN_REQUIRED                    = "COMPILER-49";
    /**
     * Invalid operation.
     */
    public static final String INVALID_OPERATION                  = "COMPILER-50";
    /**
     * Variable {0} is already defined.
     */
    public static final String VAR_DEFINED                        = "COMPILER-51";
    /**
     * There is no "this".
     */
    public static final String NO_THIS                            = "COMPILER-52";
    /**
     * There is no "super".
     */
    public static final String NO_SUPER                           = "COMPILER-53";
    /**
     * Unexpected redundant return type information.
     */
    public static final String UNEXPECTED_REDUNDANT_RETURNS       = "COMPILER-54";
    /**
     * Method or function type requires complete parameter and return type information.
     */
    public static final String MISSING_PARAM_INFORMATION          = "COMPILER-55";
    /**
     * Could not find a matching method or function "{0}".
     */
    public static final String MISSING_METHOD                     = "COMPILER-56";
    /**
     * Could not find an "outer this" named "{0}".
     */
    public static final String MISSING_RELATIVE                   = "COMPILER-57";
    /**
     * Unexpected method name "{0}" encountered.
     */
    public static final String UNEXPECTED_METHOD_NAME             = "COMPILER-58";
    /**
     * The ".this" suffix must follow a parent class or parent property identity.
     */
    public static final String INVALID_OUTER_THIS                 = "COMPILER-59";
    /**
     * Because a previous argument specified a parameter name, the {0} argument must specify a parameter name.
     */
    public static final String ARG_NAME_REQUIRED                  = "COMPILER-60";
    /**
     * No matching annotation constructor for {0}.
     */
    public static final String ANNOTATION_DECL_UNRESOLVABLE       = "COMPILER-61";
    /**
     * No-parameter constructor required for {0}.
     */
    public static final String DEFAULT_CONSTRUCTOR_REQUIRED       = "COMPILER-62";
    /**
     * Signature {0} is ambiguous.
     */
    public static final String SIGNATURE_AMBIGUOUS                = "COMPILER-63";
    /**
     * Type {0} has more than one default value for the type.
     */
    public static final String DUPLICATE_DEFAULT_VALUE            = "COMPILER-64";
    /**
     * Could not find a matching constructor for type "{0}".
     */
    public static final String MISSING_CONSTRUCTOR                = "COMPILER-65";
    /**
     * Tuple type has an unexpected number of field types; {0} expected, {1} found.
     */
    public static final String TUPLE_TYPE_WRONG_ARITY             = "COMPILER-66";
    /**
     * Expression yields the type "{1}" that does not support the "{0}" operator.
     */
    public static final String MISSING_OPERATOR                   = "COMPILER-67";
    /**
     * Expression yields the type "{1}" that does not support the "{0}" operator with the {2} specified parameters.
     */
    public static final String MISSING_OPERATOR_SIGNATURE         = "COMPILER-68";
    /**
     * The use of the "{0}" operator does not resolve to a single, unambiguous operator implementation on the type "{1}".
     */
    public static final String AMBIGUOUS_OPERATOR_SIGNATURE       = "COMPILER-69";
    /**
     * The expression cannot be assigned to.
     */
    public static final String ASSIGNABLE_REQUIRED                = "COMPILER-70";
    /**
     * The left-hand-side of the Elvis expression is not nullable.
     */
    public static final String ELVIS_NOT_NULLABLE                 = "COMPILER-71";
    /**
     * The left-hand-side of the Elvis expression is only nullable.
     */
    public static final String ELVIS_ONLY_NULLABLE                = "COMPILER-72";
    /**
     * Short-circuiting expressions are not allowed in this context.
     */
    public static final String SHORT_CIRCUIT_ILLEGAL              = "COMPILER-73";
    /**
     * The expression on the left-hand-side of the colon does not have the potential to use the expression on the right-hand-side.
     */
    public static final String SHORT_CIRCUIT_REQUIRED             = "COMPILER-74";
    /**
     * A "switch" can only contain one "default" statement.
     */
    public static final String SWITCH_DEFAULT_DUPLICATE           = "COMPILER-75";
    /**
     * A "switch" expression must contain a "default" statement.
     */
    public static final String SWITCH_DEFAULT_REQUIRED            = "COMPILER-76";
    /**
     * The "switch" contains more than one "case" statement for the value: {0}.
     */
    public static final String SWITCH_CASE_DUPLICATE              = "COMPILER-77";
    /**
     * A "switch" requires a constant value for the "case" statement.
     */
    public static final String SWITCH_CASE_CONSTANT_REQUIRED      = "COMPILER-78";
    /**
     * A "switch" must begin with a "case" statement.
     */
    public static final String SWITCH_CASE_EXPECTED               = "COMPILER-79";
    /**
     * A "switch" expression cannot end with a "case" statement.
     */
    public static final String SWITCH_CASE_DANGLING               = "COMPILER-80";
    /**
     * The variable {0} is not definitely assigned.
     */
    public static final String VAR_UNASSIGNED                     = "COMPILER-81";
    /**
     * The variable {0} cannot be assigned to.
     */
    public static final String VAR_ASSIGNMENT_ILLEGAL             = "COMPILER-82";
    /**
<<<<<<< HEAD
     * Name required.
     */
    public static final String NAME_REQUIRED                      = "COMPILER-83";
=======
     * \"{0}\" is not yet implemented.
     */
    public static final String NOT_IMPLEMENTED                    = "COMPILER-NI";
>>>>>>> a271d26e
    }<|MERGE_RESOLUTION|>--- conflicted
+++ resolved
@@ -879,13 +879,11 @@
      */
     public static final String VAR_ASSIGNMENT_ILLEGAL             = "COMPILER-82";
     /**
-<<<<<<< HEAD
+     * \"{0}\" is not yet implemented.
+     */
+    public static final String NOT_IMPLEMENTED                    = "COMPILER-NI";
+    /**
      * Name required.
      */
     public static final String NAME_REQUIRED                      = "COMPILER-83";
-=======
-     * \"{0}\" is not yet implemented.
-     */
-    public static final String NOT_IMPLEMENTED                    = "COMPILER-NI";
->>>>>>> a271d26e
     }