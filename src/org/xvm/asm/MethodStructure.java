--- conflicted
+++ resolved
@@ -44,10 +44,6 @@
 
 /**
  * An XVM Structure that represents a method or a function.
-<<<<<<< HEAD
- * TODO annotations - there might be method annotations that belong to the return type and not the method itself e.g. "@Unsafe Int foo()"
-=======
->>>>>>> 7ba826ca
  */
 public class MethodStructure
         extends Component
@@ -1337,13 +1333,10 @@
          */
         Code(MethodStructure method, Op[] aop)
             {
-<<<<<<< HEAD
             m_aop = aop;
-=======
             f_method = method;
             m_aop    = aop;
             calcVars();
->>>>>>> 7ba826ca
             }
 
         Code(MethodStructure method, Code wrappee)
@@ -1602,15 +1595,12 @@
 
         protected void registerConstants()
             {
-            if (m_abOps == null)
-                {
-<<<<<<< HEAD
-                assert m_registry == null;
-                Op.ConstantRegistry registry = m_registry = new Op.ConstantRegistry(getConstantPool());
+            if (f_method.m_abOps == null)
+                {
+                assert f_method.m_registry == null;
+                Op.ConstantRegistry registry = f_method.m_registry =
+                    new Op.ConstantRegistry(f_method.getConstantPool());
                 Op[] aop = ensureOps();
-=======
-                Op.ConstantRegistry registry = new Op.ConstantRegistry(f_method.getConstantPool());
->>>>>>> 7ba826ca
                 for (Op op : aop)
                     {
                     op.registerConstants(registry);
@@ -1625,22 +1615,19 @@
                 // if the code has been modified without assembling the entire module, then the
                 // corresponding local constant registry hasn't been populated yet to be used by
                 // the modified code
-                if (m_registry == null)
+                if (f_method.m_registry == null)
                     {
                     registerConstants();
                     }
-                assert m_registry != null;
+                assert f_method.m_registry != null;
+
+                Op.ConstantRegistry registry = f_method.m_registry;
 
                 // build the local constant array
                 Op[] aop = ensureOps();
 
                 // assemble the ops into bytes
-<<<<<<< HEAD
-                Scope scope = createInitialScope();
-=======
                 Scope scope = f_method.createInitialScope();
-                Op.ConstantRegistry registry = new Op.ConstantRegistry(f_method.getConstantPool());
->>>>>>> 7ba826ca
                 ByteArrayOutputStream outBytes = new ByteArrayOutputStream();
                 DataOutputStream outData = new DataOutputStream(outBytes);
                 try
@@ -1651,7 +1638,7 @@
 
                         op.resolveAddress(this, i);
                         op.simulate(scope);
-                        op.write(outData, m_registry);
+                        op.write(outData, registry);
                         }
                     }
                 catch (IOException e)
@@ -1659,20 +1646,12 @@
                     throw new IllegalStateException(e);
                     }
 
-<<<<<<< HEAD
-                m_abOps       = outBytes.toByteArray();
-                m_cVars       = scope.getMaxVars();
-                m_cScopes     = scope.getMaxDepth();
-                m_aconstLocal = m_registry.getConstantArray();
-                m_registry    = null;
-                markModified();
-=======
                 f_method.m_abOps       = outBytes.toByteArray();
                 f_method.m_aconstLocal = registry.getConstantArray();
                 f_method.m_cVars       = scope.getMaxVars();
                 f_method.m_cScopes     = scope.getMaxDepth();
+                f_method.m_registry    = null;
                 f_method.markModified();
->>>>>>> 7ba826ca
                 }
             }
 
@@ -1708,10 +1687,11 @@
                 }
             }
 
-
         // ----- fields -----------------------------------------------------------------------
 
-        private final MethodStructure f_method;
+        protected final MethodStructure f_method;
+
+        // ----- fields -----------------------------------------------------------------------
 
         /**
          * List of ops being assembled.
