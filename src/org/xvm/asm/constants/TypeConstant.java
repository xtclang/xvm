--- conflicted
+++ resolved
@@ -4661,13 +4661,7 @@
                 {
                 return false;
                 }
-<<<<<<< HEAD
-
-            if (isSingleUnderlyingClass(true) &&
-                    getSingleUnderlyingClass(true).equals(getConstantPool().clzFunction()))
-=======
             if (isSingleUnderlyingClass(true))
->>>>>>> 50067091
                 {
                 ConstantPool pool = getConstantPool();
                 IdentityConstant id = getSingleUnderlyingClass(true);
@@ -4677,10 +4671,8 @@
                     return false;
                     }
                 }
-
             return true;
             }
-
         return false;
         }
 
