--- conflicted
+++ resolved
@@ -1100,15 +1100,9 @@
                         }
                     for (TypeConstant typeImplemented : typeinfo.implemented)
                         {
-<<<<<<< HEAD
-                        List<ContributionChain> chains = typeImplemented.collectContributions(
+                        List<ContributionChain> listChains = typeImplemented.collectContributions(
                                 typeContrib, new ArrayList<>(), new ArrayList<>());
-                        if (!chains.isEmpty())
-=======
-                        List<ContributionChain> listChains = typeImplemented.collectContributions(
-                                typeContrib, new ArrayList<>());
                         if (!listChains.isEmpty())
->>>>>>> 9bba0925
                             {
                             for (ContributionChain chainEach : listChains)
                                 {
