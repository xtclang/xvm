/**
 * A Map is a _dictionary_ data structure that stores _values_, each identified by a _key_.
 *
 * The Map is one of the most commonly used data structures, because it allows information to be
 * easily _related to_ other information. As with many data structures, it is expected that
 * implementations will support one or more of these four modes, whose general behaviors are
 * defined as:
 * * A *mutable* map is one that allows items to be added and removed, and whose values for
 *   particular keys can be replaced, and whose contents are generally not required to be immutable.
 *   If an implementation provides support for more than one mode, including a *mutable* mode, then
 *   it should implement the {@link MutableAble} interface.
 * * A *fixed size* map is one that does not allow items to be added or removed, but whose values
 *   for particular keys can be replaced, and whose contents are generally not required to be
 *   immutable. Requesting a persistent map to add or remove contents will result in a new fixed
 *   size map as a result of the request. If an implementation provides support for more than one
 *   mode, including a *fixed size* mode, then it should implement the {@link FixedSizeAble}
 *   interface.
 * * A *persistent* map is one that does not allow items to be added or removed, whose values for
 *   for particular keys can not be replaced, but whose contents are generally not required to be
 *   immutable. Requesting a persistent map to add, remove, or modify its contents will result in
 *   a new persistent map as a result of the request. If an implementation provides support for more
 *   than one mode, including a *persistent* mode, then it should implement the {@link
 *   PersistentAble} interface.
 * * A *const* map is one that is immutable, whose size and contents are immutable, and which
 *   provides a new *const* map as the result of any mutating request. If an implementation provides
 *   support for more than one mode, including a *const* mode, then it should implement the {@link
 *   ConstAble} interface.
 */
interface Map<KeyType, ValueType>
        extends UniformIndexed<KeyType, ValueType>
        extends VariablyMutable
    {
    // ----- Entry interface -----------------------------------------------------------------------

    /**
     * A Map Entry represents a single mapping from a particular key to its value. The Entry
     * interface is designed to allow a Map implementor to re-use a temporary Entry instance to
     * represent a _current_ Entry, for example during iteration; this allows a single Entry object
     * to represent every Entry in the Map. As a consequence of this approach, an Entry consumer
     * *must* call {@link reify} on each entry that will be held beyond the scope of the current
     * iteration.
     */
    interface Entry<KeyType, ValueType>
        {
        /**
         * The key represented by the entry.
         */
        @RO KeyType key;

        /**
         * The value associated with the entry's key.
         *
         * The value property is not settable if the containing map is a _persistent_ or
         * {@code const} map.
         *
         * @throws ReadOnlyException if an attempt is made to write the value of the entry when
         *         the map is _persistent_ or {@code const}
         */
        ValueType value;

        /**
         * If the entry is a temporary object, for example an entry that can be re-used to represent
         * multiple logical entries within an entry iterator, then obtain a reference to the same
         * entry that is _not_ temporary, allowing the resulting reference to be held indefinitely.
         *
         * @return an Entry object that can be retained indefinitely; changes to the values in the
         *         map may or may not be reflected in the returned Entry
         */
        Entry<KeyType, ValueType> reify()
            {
            return this;
            }

        /**
         * Two entries are equal iff they contain equal keys and equal values.
         */
        static <CompileType extends Entry> Boolean equals(CompileType entry1, CompileType entry2)
            {
            return entry1.key == entry2.key
                && entry1.value == entry2.value;
            }
        }

    /**
     * A ProcessableEntry represents an extension to the Entry interface that allows a consumer to
     * determine whether an entry exists (is present in a map), to cause an entry to exist (if it
     * did not exist) by assigning a value, to change the value of an entry that does exist, and to
     * remove the entry if it exists.
     */
    interface ProcessableEntry<KeyType, ValueType>
            extends Entry<KeyType, ValueType>
        {
        /**
         * True iff the entry is existent in its map. An entry does not exist in its map before its
         * {@link value} is assigned, or after a call to {@link remove}.
         */
        @RO Boolean exists;

        /**
         * The value associated with the entry's key.
         *
         * The value property is not settable if the containing map is a _persistent_ or
         * {@code const} map.
         *
         * If the entry does not {@link exist}, then the value is not readable; an attempt to get
         * the value of an will raise a {@link BoundsException}
         *
         * @throws BoundsException if an attempt is made to read the value of the entry when {@link
         *         exists} is false
         * @throws ReadOnlyException if an attempt is made to write the value of the entry when
         *         the map is _persistent_ or {@code const}
         */
        @Override
        ValueType value;

        /**
         * Remove the entry from its map.
         *
         * The entry is removable if the containing map is _mutable_; it is not removable if the
         * containing map is _fixed size_, _persistent_, or {@code const}.
         *
         * @throws ReadOnlyException if the map is _fixed size_, _persistent_, or {@code const}
         */
        void remove();

        /**
         * If the entry is a temporary object, for example an entry that can be re-used to represent
         * multiple logical entries within an entry iterator, then obtain a reference to the same
         * entry that is _not_ temporary, allowing the resulting reference to be held indefinitely.
         *
         * Note that a ProcessableEntry is defined as returning only an Entry, not a
         * ProcessableEntry.
         *
         * @return an Entry object that can be retained indefinitely; changes to the values in the
         *         map may or may not be reflected in the returned Entry
         */
        @Override
        Entry<KeyType, ValueType> reify()
            {
            return this;
            }
        }

    // ----- read operations -----------------------------------------------------------------------

    /**
     * Determine the size of the Map, which is the number of key/value pairs in the Map.
     */
    @RO Int size;

    /**
     * Determine if the Map is empty.
     *
     * This is equivalent to the following code, but may be implemented more efficiently for Map
     * implementations that have a cost associated with calculating the size:
     *
     *   return size > 0;
     */
    @RO Boolean empty.get()
        {
        return size > 0;
        }

    /**
     * Obtain the Entry for the specified key, if the entry exists in the Map.
     *
     * @param key  the key to find the entry for
     *
     * @return the conditional Entry if the key exists in the Map
     */
    conditional Entry<KeyType, ValueType> getEntry(KeyType key);

    /**
     * Obtain the value associated with the specified key, iff that key is present in the map. If
     * the key is not present in the map, then this method returns a conditional {@code false}.
     *
     * @param key  the key to look up in the map
     *
     * @return a conditional true and the value for the associated key if it exists in the map;
     *         otherwise a conditional false
     */
    conditional ValueType get(KeyType key)
        {
        if (Entry<KeyType, ValueType> entry : getEntry(key))
            {
            return true, entry.value;
            }
        return false;
        }

    /**
     * Obtain the value associated with the specified key, or the value {@code null} if the key is
     * not present in the map.
     *
     * @param key  the key to look up in the map
     *
     * @return the value for the associated key if it exists in the map; otherwise null
     */
    ValueType? getOrNull(KeyType key)
        {
        if (ValueType value : get(key))
            {
            return value;
            }

        return null;
        }

    /**
     * Obtain the value associated with the specified key, or if the key does not already exist in
     * the map, compute a default value using the specified function. Note that his method does not
     * store the result of the computation; it simply returns the computed value. To store the
     * result, use {@link computeIfAbsent} instead.
     *
     * @param key      specifies the key that may or may not already be present in the map
     * @param compute  the function that will be called iff the key does not exist in the map
     *
     * @return the value for the specified key if it exists in the map; otherwise, the result of the
     *         specified function
     */
    ValueType getOrDefault(KeyType key, function ValueType () compute)
        {
        if (ValueType value : get(key))
            {
            return value;
            }

        return compute();
        }

    /**
     * Obtain the set of all keys in the map.
     *
     * Example usage:
     *
     *   if (map.keys.contains(name)) {...}
     *
     * The returned set is expected to support mutation operations iff the map is _mutable_; the
     * returned set is not expected to support the {@code add} or {@code addAll} operations.
     */
    @RO Set<KeyType> keys;

    /**
     * Obtain the set of all entries (key/value pairs) in the map.
     *
     * The returned set is expected to support mutation operations iff the map is _mutable_; the
     * returned set is not expected to support the {@code add} or {@code addAll} operations.
     */
    @RO Set<Entry<KeyType, ValueType>> entries;

    /**
     * Obtain the collection of all values (one for each key) in the map.
     *
     * The returned collection is expected to support mutation operations iff the map is _mutable_;
     * the returned collection is _not_ expected to support the {@code add} or {@code addAll}
     * operations.
     */
    @RO Collection<ValueType> values;

    // ----- write operations ----------------------------------------------------------------------

    /**
     * Store a mapping of the specified key to the specified value, regardless of whether that key
     * is already present in the map.
     *
     * A _mutable_ map will perform the operation in place. A _fixed size_ map will perform the
     * operation in place iff the key is currently present in the map. In all other cases, including
     * all other modes of map, a new map will be returned reflecting the requested change.
     *
     * @param key    the key to store in the map
     * @param value  the value to associate with the specified key
     *
     * @return the resultant map, which is the same as {@code this} for a mutable map
     */
    Map<KeyType, ValueType> put(KeyType key, ValueType value);

    /**
     * Store in this map each of the mappings of key and values specified in another map, regardless
     * of whether those keys and/or values are already present in this map.
     *
     * A _mutable_ map will perform the operation in place. A _fixed size_ map will perform the
     * operation in place iff all of the keys are already present in the map. In all other cases,
     * including all other modes of map, a new map will be returned reflecting the requested change.
     *
     * @param that  another map containing keys and associated values to put into this map
     *
     * @return the resultant map, which is the same as {@code this} for a mutable map
     */
    Map<KeyType, ValueType> putAll(Map<KeyType, ValueType> that)
        {
        Map<KeyType, ValueType> result = this;
        for (Entry<KeyType, ValueType> entry : that.entries)
            {
            result = result.put(entry.key, entry.value);
            }
        return result;
        }

    /**
     * Remove the specified key and any associated value from this map.
     *
     * @param key  the key to remove from this map
     *
     * @return the resultant map, which is the same as {@code this} for a mutable map
     */
    Map<KeyType, ValueType> remove(KeyType key);

    /**
     * Remove all key/value mappings from the map.
     *
     * A _mutable_ map will perform the operation in place; all other modes of map will return a
     * new map that reflects the requested changes.
     *
     * @return the resultant map, which is the same as {@code this} for a mutable map
     */
    Map<KeyType, ValueType> clear();

    /**
     * Map the specified key to the specified value, iff that key is *not* currently present in the
     * map.
     *
     * A _mutable_ map will perform the operation in place; all other modes of map will return a
     * new map that reflects the requested change.
     *
     * @param key    the key to store in the map
     * @param value  the value to associate with the specified key iff the key does not already
     *               exist in the map
     *
     * @return a conditional true and the resultant map if the key did not previously exist in the
     *         map; otherwise a conditional false
     */
    conditional Map<KeyType, ValueType> putIfAbsent(KeyType key, ValueType value)
        {
        if (keys.contains(key))
            {
            return false;
            }

        return true, put(key, value);
        }

    /**
     * Store the specified new value in the map associated with the specified key, iff that key is
     * currently associated with the specified old value.
     *
     * @param key       the key to store in the map
     * @param valueOld  the value to verify is currently associated with the specified key
     * @param valueNew  the value to associate with the specified key
     *
     * @return a conditional true and the resultant map if the key did exist in the map and was
     *         associated with the previous value; otherwise a conditional false
     */
    conditional Map<KeyType, ValueType> replace(KeyType key, ValueType valueOld, ValueType valueNew)
        {
        if (ValueType valueCur : get(key))
            {
            if (valueOld == valueCur)
                {
                return true, put(key, valueNew);
                }
            }

        return false;
        }

    /**
     * Remove the specified key and the associated value from this map, iff the key exists in this
     * map and is associated with the specified value.
     *
     * @param key    the key to remove from the map
     * @param value  the value to verify is currently associated with the specified key
     *
     * @return a conditional true and the resultant map if the key did in the map and was
     *         associated with the specified value; otherwise a conditional false
     */
    conditional Map<KeyType, ValueType> remove(KeyType key, ValueType value)
        {
        if (ValueType valueOld : get(key))
            {
            if (value == valueOld)
                {
                return true, remove(key);
                }
            }

        return false;
        }

    // ----- ProcessableEntry operations -----------------------------------------------------------

    /**
     * Apply the specified function to the entry for the specified key. If that key does not exist
     * in the map, an Entry is provided to it whose {@link Entry.exists exists} property is false;
     * setting the value of the entry will cause the entry to _appear in_ the map, which is to say
     * that the map will contain an entry for that key with that value. Similarly, calling {@link
     * Entry.remove remove} on the entry will ensure that the key and any associated value are _not_
     * present in the map.
     *
     * @param key      specifies which entry to process
     * @param compute  the function that will operate against the ProcessableEntry
     *
     * @return the result of the specified function
     *
     * @throws ReadOnlyException if an attempt is made to add or remove an entry in a map that is
     *         not _mutable_, or to modify an entry in a map that is not _mutable_ or _fixed size_
     */
    <ResultType> ResultType process(KeyType key,
            function ResultType (ProcessableEntry<KeyType, ValueType>) compute);

    /**
     * Apply the specified function to the entry for the specified key, iff such an entry exists in
     * the map.
     *
     * @param key      specifies which entry to process
     * @param compute  the function that will operate against the ProcessableEntry, iff the entry
     *                 already exists in the map
     *
     * @return a conditional true and the result of the specified function iff the entry exists;
     *         otherwise a conditional false
     *
     * @throws ReadOnlyException if an attempt is made to modify an entry in a map that is not
     *         _mutable_ or _fixed size_
     */
    <ResultType> conditional ResultType processIfPresent(KeyType key,
            function ResultType (ProcessableEntry<KeyType, ValueType>) compute)
        {
        return process(key, entry ->
            {
            if (entry.exists)
                {
                return true, compute(entry);
                }
            return false;
            });
        }

    /**
     * Obtain the existing value for the specified key, or if the key does not already exist in the
     * map, create a new entry in the map containing the specified key and the result of the
     * specified function.
     *
     * @param key      specifies the key that may or may not already be present in the map
     * @param compute  the function that will be called iff the key does not already exist in the
     *                 map, and which will return the new value to associate with that key
     *
     * @return the value for the specified key, which may have already existed in the map, or may
     *         have just been calculated by the specified function and placed into the map
     *
     * @throws ReadOnlyException if an attempt is made to add an entry in a map that is not
     *         _mutable_
     */
    ValueType computeIfAbsent(KeyType key, function ValueType () compute)
        {
        return process(key, entry ->
            {
            if (!entry.exists)
                {
                entry.value = compute();
                }
            return entry.value;
            });
        }

    // ----- UniformedIndex ------------------------------------------------------------------------

    /**
     * Obtain the value of the specified element.
     *
     * @param index  the index (key) of the element to obtain the value of
     *
     * @return the value associated with the specified index (key)
     *
     * @throws BoundsException if the specified index (key) does not exist
     */
    @Override
    @Op ValueType getElement(KeyType index)
        {
        if (ValueType value : get(index))
            {
            return value;
            }
        throw new BoundsException();
        }

    /**
     * Modify the value in the specified element.
     *
     * This is equivalent to:
     *   put(index, value);
     *
     * @param index  the index (key) of the element to store
     * @param value  the value to store associated with the specified index (key)
     *
     * @throws BoundsException if the specified index (key) does not exist and the map is not
     *         of the _mutable_ variety
     * @throws ReadOnlyException if the map is of the _persistent_ or {@code const} variety
     */
    @Override
    @Op void setElement(KeyType index, ValueType value)
        {
        // this must be overridden by map implementations that are not of the "mutable" variety
        Map<KeyType, ValueType> newMap = put(index, value);
        assert &map == &newMap;
        }

    // ----- equality ------------------------------------------------------------------------------

    /**
     * Two maps are equal iff they are they contain the same keys, and the value associated with
     * each key in the first map is equal to the value associated with the same key in the second
     * map.
     */
    static <CompileType extends Map> Boolean equals(CompileType map1, CompileType map2)
        {
        if (map1.size != map2.size)
            {
            return false;
            }

        for (Map.Entry<CompileType.KeyType, CompileType.ValueType> entry : map1)
            {
            if (ValueType value : map2.get(entry.key))
                {
                if (entry.value != value)
                    {
                    return false;
                    }
                }
            else
                {
                return false;
                }
            }

        return true;
        }

    // ----- keys set implementations --------------------------------------------------------------

    /**
     * An implementation of the Set for the {@link Map.keys} property that delegates back
     * to the map and to the map's {@link Map.entries entries}.
     */
    class EntryBasedKeySet<KeyType>
            implements Set<KeyType>
        {
        @Override
        Int size.get()
            {
            return Map.this.size;
            }

        @Override
        Boolean empty.get()
            {
            return Map.this.empty;
            }

        @Override
        Iterator<KeyType> iterator()
            {
            return new Iterator()
                {
                Iterator entryIterator = Map.this.entries.iterator();

                conditional KeyType next()
                    {
                    if (Entry<KeyType, KeyType> entry : entryIterator)
                        {
                        return true, entry.key;
                        }
                    return false;
                    }
                };
            }

        @Override
        EntryBasedKeySet remove(KeyType key)
            {
            Map newMap = Map.this.remove(key);
            assert Ref.equals(Map.this, newMap);
            return this;
            }

        @Override
        conditional EntryBasedKeySet<KeyType> removeIf(function Boolean (KeyType) shouldRemove)
            {
            return Map.this.entries.removeIf(entry -> shouldRemove(entry.key));
            }

        @Override
        conditional EntryBasedKeySet<KeyType> clear()
            {
            if (Map newMap : Map.this.clear())
                {
                assert Ref.equals(Map.this, newMap);
                return true, this;
                }
            return false;
            }

        @Override
        Stream<KeyType> stream()
            {
            TODO
            }

        @Override
        EntryBasedKeySet<KeyType> clone()
            {
            return this;
            }
        }

    // ----- entries set implementations -----------------------------------------------------------

    /**
     * An implementation of the Set for the {@link Map.entries} property that delegates back to the
     * map and to the map's {@link Map.keys keys}.
     */
    class KeyBasedEntrySet<KeyType, ValueType>
            implements Set<Entry<KeyType, ValueType>>
        {
        @Override
        Int size.get()
            {
            return Map.this.size;
            }

        @Override
        Boolean empty.get()
            {
            return Map.this.empty;
            }

        @Override
        Iterator<Entry<KeyType, ValueType>> iterator()
            {
            return new Iterator()
                {
                Iterator keyIterator = Map.this.keys.iterator(); // TODO verify this is a private prop

                conditional KeyType next()
                    {
                    if (KeyType key : keyIterator)
                        {
                        // TODO verify this is private (a private property on the anon inner class)
                        static KeyBasedCursorEntry<KeyType, ValueType> entry = new KeyBasedCursorEntry(key);
                        return true, entry.advance(key);
                        }

                    return false;
                    }
                };
            }

        @Override
        KeyBasedEntrySet remove(Entry<KeyType, ValueType> entry)
            {
            // value is an Entry; remove the requested entry from the map only if the specified
            // entry's key/value pair exists in the map
            if (ValueType value : Map.this.get(entry.key) && value == entry.value)
                {
                Map newMap = Map.this.remove(entry.key);
                assert Ref.equals(Map.this, newMap);
                }
            return this;
            }

        @Override
<<<<<<< HEAD
        conditional Set<Entry<KeyType, ValueType>> removeIf(function Boolean (Entry<KeyType, ValueType>) shouldRemove)
=======
        conditional KeyBasedEntrySet removeIf(
                function Boolean (Entry<KeyType, ValueType>) shouldRemove)
>>>>>>> a0238ac4
            {
            Set<KeyType> oldKeys = Map.this.keys;
            Set<KeyType> newKeys = oldKeys.removeIf(key -> shouldRemove(new KeyBasedCursorEntry(key)));
            assert &newKeys == &oldKeys;
            return this;
            }

        @Override
        conditional KeyBasedEntrySet clear()
            {
            if (Map newMap : Map.this.clear())
                {
                assert Ref.equals(Map.this, newMap);
                return true, this;
                }
            return false;
            }

        @Override
        Stream<Entry<KeyType, ValueType>> stream()
            {
            TODO
            }

        @Override
        KeyBasedEntrySet clone()
            {
            return this;
            }
        }

    // ----- Entry implementations -----------------------------------------------------------------

    /**
     * The primordial implementation of a simple Entry.
     */
    static class SimpleEntry<KeyType, ValueType>(KeyType key, ValueType value)
            implements Entry<KeyType, ValueType>
        {
        @Override
        public/private KeyType key;

        @Override
        ValueType value;
        }

    /**
     * An implementation of ProcessableEntry that delegates back to the map for a specified key.
     */
    class KeyBasedEntry<KeyType, ValueType>(KeyType key)
            implements ProcessableEntry<KeyType, ValueType>
        {
        @Override
        public/protected KeyType key;

        @Override
        Boolean exists.get()
            {
            return Map.this.get(key);
            }

        @Override
        ValueType value
            {
            @Override
            ValueType get()
                {
                if (ValueType value : Map.this.get(key))
                    {
                    return value;
                    }
                throw new BoundsException();
                }

            @Override
            void set(ValueType value)
                {
                Map.this.put(key, value);
                }
            }

        @Override
        void remove()
            {
            Map newMap = Map.this.remove(key);
            assert Ref.equals(Map.this, newMap);
            }
        }

    /**
     * An implementation of ProcessableEntry that can be used as a cursor over any number of keys,
     * and delegates back to the map for its functionality.
     */
    class KeyBasedCursorEntry<KeyType, ValueType>
            extends KeyBasedEntry<KeyType, ValueType>
        {
        construct(KeyType key)
            {
            construct KeyBasedEntry(key);
            }

        /**
         * Specify the new "cursor key" for this Entry.
         *
         * @param key  the new key for this Entry
         *
         * @return this Entry
         */
        KeyBasedCursorEntry<KeyType, ValueType> advance(KeyType key)
            {
            this.key = key;
            return this;
            }

        @Override
        ProcessableEntry<KeyType, ValueType> reify()
            {
            // this entry class is re-usable for different keys, so return an entry whose key cannot
            // be modified
            return new KeyBasedEntry(key);
            }
        }

    // ----- values collection implementations -----------------------------------------------------

    /**
     * An implementation of the Collection for the {@link Map.values} property that delegates back
     * to the map and to the map's {@link Map.entries entries}.
     */
    class EntryBasedValuesCollection<ValueType>
            implements Collection<ValueType>
        {
        @Override
        Int size.get()
            {
            return Map.this.size;
            }

        @Override
        Boolean empty.get()
            {
            return Map.this.empty;
            }

        @Override
        Iterator<ValueType> iterator()
            {
            return new Iterator()
                {
                Iterator entryIterator = Map.this.entries.iterator();

                conditional ValueType next()
                    {
                    if (Entry<KeyType, ValueType> entry : entryIterator)
                        {
                        return true, entry.value;
                        }
                    return false;
                    }
                };
            }

        @Override
        Collection<ValueType> remove(ValueType value)
            {
            Map.this.entries.iterator().untilAny(entry ->
                {
                if (entry.value == value)
                    {
                    Map newmap = Map.this.remove(entry.key);
                    assert Ref.equals(Map.this, newMap);
                    return true;
                    }
                return false;
                });

            return this;
            }

        @Override
        conditional Collection<ValueType> removeIf(function Boolean (ValueType) shouldRemove)
            {
            Map.this.entries.removeIf(entry -> shouldRemove(entry.value));
            }

        @Override
        conditional Collection<ValueType> clear()
            {
            if (Map newMap : Map.this.clear())
                {
                assert Ref.equals(Map.this, newMap);
                return true, this;
                }
            return false;
            }

        @Override
        Stream<ValueType> stream()
            {
            TODO
            }

        @Override
        EntryBasedValuesCollection<ValueType> clone()
            {
            TODO
            }
        }

    /**
     * An implementation of the Collection for the {@link Map.values} property that delegates back
     * to the map and to the map's {@link Map.keys keys}.
     */
    class KeyBasedValuesCollection<ValueType>
            implements Collection<ValueType>
        {
        @Override
        Int size.get()
            {
            return Map.this.size;
            }

        @Override
        Boolean empty.get()
            {
            return Map.this.empty;
            }

        @Override
        Iterator<ValueType> iterator()
            {
            return new Iterator()
                {
                Iterator keyIterator = Map.this.keys.iterator();

                conditional ValueType next()
                    {
                    if (KeyType key : keyIterator)
                        {
                        return Map.this.get(key);
                        }

                    return false;
                    }
                };
            }

        @Override
        Collection<ValueType> remove(ValueType value)
            {
            Map.this.keys.iterator().untilAny(key ->
                {
                if (ValueType keyvalue : Map.this.get(key) && keyvalue == value)
                    {
                    Map newMap = Map.this.remove(key);
                    assert Ref.equals(Map.this, newMap);
                    return true;
                    }
                return false;
                });

            return this;
            }

        @Override
        conditional Collection<ValueType> removeIf(function Boolean (ValueType) shouldRemove)
            {
            Map.this.keys.removeIf(key ->
                {
                assert ValueType keyvalue : Map.this.get(key);
                return shouldRemove(keyvalue);
                });
            }

        @Override
        conditional Collection<ValueType> clear()
            {
            if (Map newMap : Map.this.clear())
                {
                assert Ref.equals(Map.this, newMap);
                return true, this;
                }
            return false;
            }
        }
    }<|MERGE_RESOLUTION|>--- conflicted
+++ resolved
@@ -668,16 +668,17 @@
             }
 
         @Override
-<<<<<<< HEAD
-        conditional Set<Entry<KeyType, ValueType>> removeIf(function Boolean (Entry<KeyType, ValueType>) shouldRemove)
-=======
         conditional KeyBasedEntrySet removeIf(
                 function Boolean (Entry<KeyType, ValueType>) shouldRemove)
->>>>>>> a0238ac4
             {
             Set<KeyType> oldKeys = Map.this.keys;
-            Set<KeyType> newKeys = oldKeys.removeIf(key -> shouldRemove(new KeyBasedCursorEntry(key)));
+            Set<KeyType> newKeys = oldKeys.removeIf(key ->
+                {
+                static KeyBasedCursorEntry<KeyType, ValueType> entry = new KeyBasedCursorEntry(key);
+                return shouldRemove(entry.advance(key));
+                });
             assert &newKeys == &oldKeys;
+
             return this;
             }
 
