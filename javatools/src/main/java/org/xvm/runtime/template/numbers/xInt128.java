package org.xvm.runtime.template.numbers;


import org.xvm.asm.ClassStructure;

import org.xvm.runtime.Container;
import org.xvm.runtime.Frame;
import org.xvm.runtime.ObjectHandle;


public class xInt128
        extends BaseInt128
    {
    public static xInt128 INSTANCE;

    public xInt128(Container container, ClassStructure structure, boolean fInstance)
        {
        super(container, structure, true);

        if (fInstance)
            {
            INSTANCE = this;
            }
        }

<<<<<<< HEAD
    /**
     * Converts an object of "this" integer type to the type represented by the specified template.
     *
     * @return one of the {@link Op#R_NEXT} or {@link Op#R_EXCEPTION} values
     */
    protected int convertToConstrainedType(Frame frame, xConstrainedInteger template,
                                           ObjectHandle hTarget, int iReturn)
=======
    @Override
    public void initNative()
>>>>>>> 2eb11fbe
        {
        markNativeProperty("magnitude");

        markNativeMethod("abs", VOID, THIS);

        super.initNative();
        }

    @Override
    public int invokeNativeGet(Frame frame, String sPropName, ObjectHandle hTarget, int iReturn)
        {
        switch (sPropName)
            {
            case "magnitude":
                {
                LongLong ll = ((LongLongHandle) hTarget).getValue();
                if (ll.signum() < 0)
                    {
                    ll = new LongLong(ll.getLowValue(), -ll.getHighValue());
                    }
                return frame.assignValue(iReturn, xUInt128.INSTANCE.makeHandle(ll));
                }
            }
        return super.invokeNativeGet(frame, sPropName, hTarget, iReturn);
        }

    @Override
    protected int convertToConstrainedType(Frame frame, xConstrainedInteger template,
                                           LongLong ll, boolean fTruncate, int iReturn)
        {
        long lHigh = ll.getHighValue();
        long lLow  = ll.getLowValue();

        if (!fTruncate)
            {
            if (lHigh > 0 || lHigh < -1 || (lHigh == -1 && lLow >= 0))
                {
                return overflow(frame);
                }

            boolean fNeg = lHigh == -1;

            if (!template.f_fSigned && fNeg)
                {
                return overflow(frame);
                }

            if (template instanceof xUInt64)
                {
                // UInt64 fits to any lLow content
                }
            else
                {
                if (lLow < template.f_cMinValue ||
                    lLow > template.f_cMaxValue)
                    {
                    return overflow(frame);
                    }
                }
            }

        return frame.assignValue(iReturn, template.makeJavaLong(lLow));
        }
    }<|MERGE_RESOLUTION|>--- conflicted
+++ resolved
@@ -23,18 +23,8 @@
             }
         }
 
-<<<<<<< HEAD
-    /**
-     * Converts an object of "this" integer type to the type represented by the specified template.
-     *
-     * @return one of the {@link Op#R_NEXT} or {@link Op#R_EXCEPTION} values
-     */
-    protected int convertToConstrainedType(Frame frame, xConstrainedInteger template,
-                                           ObjectHandle hTarget, int iReturn)
-=======
     @Override
     public void initNative()
->>>>>>> 2eb11fbe
         {
         markNativeProperty("magnitude");
 
