--- conflicted
+++ resolved
@@ -646,15 +646,9 @@
                     : this[0 ..< size]).as(Result);
         }
 
-<<<<<<< HEAD
-        return this.inPlace && inPlace
-                ? sort(orderer)
-                : super(orderer);
-=======
         return (this.inPlace && inPlace
                 ? sort(order)
                 : super(order)).as(Result);
->>>>>>> aaae45b9
     }
 
     /**
@@ -1332,7 +1326,6 @@
 
         if (this.is(immutable) || !inPlace) {
             return toArray(Mutable).sort(order);
-<<<<<<< HEAD
         }
 
         Int size = this.size;
@@ -1342,17 +1335,6 @@
             quickSort(order, 0, size - 1);
         }
 
-=======
-        }
-
-        Int size = this.size;
-        if (size < 5) {
-            bubbleSort(order);
-        } else {
-            quickSort(order, 0, size - 1);
-        }
-
->>>>>>> aaae45b9
         return this;
     }
 
