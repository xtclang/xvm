--- conflicted
+++ resolved
@@ -13,14 +13,9 @@
         new tuples.Basic().run();
         new services.Basic().run();
         new constructors.Basic().run();
-<<<<<<< HEAD
-        //new constructors.Medium().run();
-        //new constructors.Reflect().run();
-=======
         //new comparison.Medium().run();
         //new constructors.Medium().run();
         //new constructors.Reflect().run();
         //new inner.Basic().run();
->>>>>>> c61be838
     }
 }